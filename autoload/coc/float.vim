scriptencoding utf-8
let s:is_vim = !has('nvim')
let s:borderchars = get(g:, 'coc_borderchars', ['─', '│', '─', '│', '┌', '┐', '┘', '└'])
let s:rounded_borderchars = s:borderchars[0:3] + ['╭', '╮', '╯', '╰']
let s:borderjoinchars = get(g:, 'coc_border_joinchars', ['┬', '┤', '┴', '├'])
let s:pad_bufnr = -1

" Check visible float/popup exists.
function! coc#float#has_float(...) abort
  return len(coc#float#get_float_win_list(get(a:, 1, 0))) > 0
endfunction

function! coc#float#close_all(...) abort
  let winids = coc#float#get_float_win_list(get(a:, 1, 0))
  for id in winids
    try
      call coc#float#close(id)
    catch /E5555:/
      " ignore
    endtry
  endfor
  return ''
endfunction

function! coc#float#jump() abort
  if !s:is_vim
    let winids = coc#float#get_float_win_list()
    if !empty(winids)
      call win_gotoid(winids[0])
    endif
  endif
endfunction

function! coc#float#valid(winid) abort
  if a:winid <= 0
    return 0
  endif
  if !s:is_vim
    if !nvim_win_is_valid(a:winid)
      return 0
    endif
    return !empty(nvim_win_get_config(a:winid)['relative'])
  endif
  try
    return !empty(popup_getpos(a:winid))
  catch /^Vim\%((\a\+)\)\=:E993/
    " not a popup window
    return 0
  endtry
endfunction

function! coc#float#get_height(winid) abort
  if !s:is_vim
    let borderwin = coc#float#get_related(a:winid, 'border')
    if borderwin
      return nvim_win_get_height(borderwin)
    endif
    return nvim_win_get_height(a:winid)
  endif
  return get(popup_getpos(a:winid), 'height', 0)
endfunction

function! coc#float#change_height(winid, delta) abort
  if s:is_vim
    let curr = get(popup_getpos(a:winid), 'core_height', v:null)
    if curr isnot v:null
      call popup_move(a:winid, {
          \ 'maxheight': max([1, curr + a:delta]),
          \ 'minheight': max([1, curr + a:delta]),
          \ })
    endif
  else
    let winids = copy(coc#window#get_var(a:winid, 'related', []))
    call filter(winids, 'index(["border","pad","scrollbar"],coc#window#get_var(v:val,"kind","")) >= 0')
    call add(winids, a:winid)
    for winid in winids
      if coc#window#get_var(winid, 'kind', '') ==# 'border'
        let bufnr = winbufnr(winid)
        if a:delta > 0
          call appendbufline(bufnr, 1, repeat(getbufline(bufnr, 2), a:delta))
        else
          call deletebufline(bufnr, 2, 2 - a:delta - 1)
        endif
      endif
      let height = nvim_win_get_height(winid)
      call nvim_win_set_height(winid, max([1, height + a:delta]))
    endfor
  endif
endfunction

" create or config float window, returns [winid, bufnr], config including:
" - relative:  could be 'editor' 'cursor'
" - row: line count relative to editor/cursor, nagetive number means abover cursor.
" - col: column count relative to editor/cursor, nagetive number means left of cursor.
" - width: content width without border and title.
" - height: content height without border and title.
" - lines: (optional) lines to insert, default to v:null.
" - title: (optional) title.
" - border: (optional) border as number list, like [1, 1, 1 ,1].
" - cursorline: (optional) enable cursorline when is 1.
" - autohide: (optional) window should be closed on CursorMoved when is 1.
" - highlight: (optional) highlight of window, default to 'CocFloating'
" - borderhighlight: (optional) should be array or string for border highlights,
"   highlight all borders with first value.
" - close: (optional) show close button when is 1.
" - highlights: (optional) highlight items.
" - buttons: (optional) array of button text for create buttons at bottom.
" - codes: (optional) list of CodeBlock.
" - winblend: (optional) winblend option for float window, neovim only.
" - shadow:  (optional) use shadow as border style, neovim only.
" - focusable:  (optional) neovim only, default to true.
" - scrollinside: (optional) neovim only, create scrollbar inside window.
" - rounded: (optional) use rounded borderchars, ignored when borderchars exists.
" - zindex: (optional) zindex of window, default 50.
" - borderchars: (optional) borderchars, should be length of 8
" - nopad: (optional) not add pad when 1
" - index: (optional) line index
function! coc#float#create_float_win(winid, bufnr, config) abort
  let lines = get(a:config, 'lines', v:null)
  let bufnr = a:bufnr
  try
    let bufnr = coc#float#create_buf(a:bufnr, lines, 'hide')
  catch /E523:/
    " happens when using getchar() #3921
    return []
  endtry

  " Calculate position when relative is editor
  if get(a:config, 'relative', '') ==# 'editor'
    let top = get(a:config, 'top', v:null)
    let bottom = get(a:config, 'bottom', v:null)
    let left = get(a:config, 'left', v:null)
    let right = get(a:config, 'right', v:null)

    if top isnot v:null || bottom isnot v:null || left isnot v:null || right isnot v:null
      let height = &lines
      let width = &columns

      " Calculate row
      let calc_row = a:config.row
      if bottom isnot v:null
        let calc_row = height - bottom - a:config.height - 2
      elseif top isnot v:null
        let calc_row = top
      endif

      " Calculate col
      let calc_col = a:config.col
      if right isnot v:null
        let calc_col = width - right - a:config.width - 3
      elseif left isnot v:null
        let calc_col = left
      endif

      " Check if window would overlap cursor position
      let pos = screenpos(0, line('.'), col('.'))
      let currow = pos.row - 1
      let curcol = pos.col - 1
      let win_top = calc_row
      let win_bottom = win_top + a:config.height + 2
      let win_left = calc_col
      let win_right = win_left + a:config.width + 3

      " If window would overlap cursor, switch to cursor relative
      if currow >= win_top && currow <= win_bottom && curcol >= win_left && curcol <= win_right
        let a:config.relative = 'cursor'
      else
        let a:config.row = calc_row
        let a:config.col = calc_col
      endif
    endif
  endif
  let lnum = max([1, get(a:config, 'index', 0) + 1])
  let zindex = get(a:config, 'zindex', 50)
  " use exists
  if a:winid && coc#float#valid(a:winid)
    if s:is_vim
      let [line, col] = s:popup_position(a:config)
      let opts = {
            \ 'firstline': 1,
            \ 'line': line,
            \ 'col': col,
            \ 'minwidth': a:config['width'],
            \ 'minheight': a:config['height'],
            \ 'maxwidth': a:config['width'],
            \ 'maxheight': a:config['height'],
            \ 'title': get(a:config, 'title', ''),
            \ 'highlight': get(a:config, 'highlight', 'CocFloating'),
            \ 'borderhighlight':  [s:get_borderhighlight(a:config)],
            \ }
      if !s:empty_border(get(a:config, 'border', []))
        let opts['border'] = a:config['border']
      endif
      call popup_setoptions(a:winid, opts)
      call win_execute(a:winid, 'exe '.lnum)
      call coc#float#vim_buttons(a:winid, a:config)
      call s:add_highlights(a:winid, a:config, 0)
      return [a:winid, winbufnr(a:winid)]
    else
      let config = s:convert_config_nvim(a:config, 0)
      let hlgroup = get(a:config, 'highlight', 'CocFloating')
      let current = getwinvar(a:winid, '&winhl', '')
      let winhl = coc#util#merge_winhl(current, [['Normal', hlgroup], ['FoldColumn', hlgroup]])
      if winhl !=# current
        call setwinvar(a:winid, '&winhl', winhl)
      endif
      call nvim_win_set_buf(a:winid, bufnr)
      call nvim_win_set_config(a:winid, config)
      call nvim_win_set_cursor(a:winid, [lnum, 0])
      call coc#float#nvim_create_related(a:winid, config, a:config)
      call s:add_highlights(a:winid, a:config, 0)
      return [a:winid, bufnr]
    endif
  endif
  let winid = 0
  if s:is_vim
    let [line, col] = s:popup_position(a:config)
    let title = get(a:config, 'title', '')
    let buttons = get(a:config, 'buttons', [])
    let hlgroup = get(a:config, 'highlight',  'CocFloating')
    let nopad = get(a:config, 'nopad', 0)
    let border = s:empty_border(get(a:config, 'border', [])) ? [0, 0, 0, 0] : a:config['border']
    let opts = {
          \ 'title': title,
          \ 'line': line,
          \ 'col': col,
          \ 'fixed': 1,
          \ 'padding': [0, !nopad && !border[1], 0, !nopad && !border[3]],
          \ 'borderchars': s:get_borderchars(a:config),
          \ 'highlight': hlgroup,
          \ 'minwidth': a:config['width'],
          \ 'minheight': a:config['height'],
          \ 'maxwidth': a:config['width'],
          \ 'maxheight': a:config['height'],
          \ 'close': get(a:config, 'close', 0) ? 'button' : 'none',
          \ 'border': border,
          \ 'zindex': zindex,
          \ 'callback': { -> coc#float#on_close(winid)},
          \ 'borderhighlight': [s:get_borderhighlight(a:config)],
          \ 'scrollbarhighlight': 'CocFloatSbar',
          \ 'thumbhighlight': 'CocFloatThumb',
          \ }
    let winid = popup_create(bufnr, opts)
    call s:set_float_defaults(winid, a:config)
    call win_execute(winid, 'exe '.lnum)
    call coc#float#vim_buttons(winid, a:config)
  else
    let config = s:convert_config_nvim(a:config, 1)
    noa let winid = nvim_open_win(bufnr, 0, config)
    if winid is 0
      return []
    endif
    " cursorline highlight not work on old neovim
    call s:set_float_defaults(winid, a:config)
    call nvim_win_set_cursor(winid, [lnum, 0])
    call coc#float#nvim_create_related(winid, config, a:config)
    call coc#float#nvim_set_winblend(winid, get(a:config, 'winblend', v:null))
  endif
  call s:add_highlights(winid, a:config, 1)
  let g:coc_last_float_win = winid
  call coc#util#do_autocmd('CocOpenFloat')
  return [winid, bufnr]
endfunction

function! coc#float#nvim_create_related(winid, config, opts) abort
  let related = getwinvar(a:winid, 'related', [])
  let exists = !empty(related)
  let border = get(a:opts, 'border', [])
  let borderhighlight = s:get_borderhighlight(a:opts)
  let buttons = get(a:opts, 'buttons', [])
  let pad = !get(a:opts, 'nopad', 0) && (empty(border) || get(border, 1, 0) == 0)
  let shadow = get(a:opts, 'shadow', 0)
  if get(a:opts, 'close', 0)
    call coc#float#nvim_close_btn(a:config, a:winid, border, borderhighlight, related)
  elseif exists
    call coc#float#close_related(a:winid, 'close')
  endif
  if !empty(buttons)
    call coc#float#nvim_buttons(a:config, a:winid, buttons, get(a:opts, 'getchar', 0), get(border, 2, 0), pad, borderhighlight, shadow, related)
  elseif exists
    call coc#float#close_related(a:winid, 'buttons')
  endif
  if !s:empty_border(border)
    let borderchars = s:get_borderchars(a:opts)
    call coc#float#nvim_border_win(a:config, borderchars, a:winid, border, get(a:opts, 'title', ''), !empty(buttons), borderhighlight, shadow, related)
  elseif exists
    call coc#float#close_related(a:winid, 'border')
  endif
  " Check right border
  if pad
    call coc#float#nvim_right_pad(a:config, a:winid, shadow, related)
  elseif exists
    call coc#float#close_related(a:winid, 'pad')
  endif
  call setwinvar(a:winid, 'related', filter(related, 'nvim_win_is_valid(v:val)'))
endfunction

" border window for neovim, content config with border
function! coc#float#nvim_border_win(config, borderchars, winid, border, title, hasbtn, hlgroup, shadow, related) abort
  let winid = coc#float#get_related(a:winid, 'border')
  let row = a:border[0] ? a:config['row'] - 1 : a:config['row']
  let col = a:border[3] ? a:config['col'] - 1 : a:config['col']
  let width = a:config['width'] + a:border[1] + a:border[3]
  let height = a:config['height'] + a:border[0] + a:border[2] + (a:hasbtn ? 2 : 0)
  let lines = coc#float#create_border_lines(a:border, a:borderchars, a:title, a:config['width'], a:config['height'], a:hasbtn)
  let bufnr = winid ? winbufnr(winid) : 0
  let bufnr = coc#float#create_buf(bufnr, lines)
  let opt = {
        \ 'relative': a:config['relative'],
        \ 'width': width,
        \ 'height': height,
        \ 'row': row,
        \ 'col': col,
        \ 'focusable': v:false,
        \ 'style': 'minimal',
        \ }
  if has_key(a:config, 'zindex')
    let opt['zindex'] = a:config['zindex']
  endif
  if a:shadow && !a:hasbtn && a:border[2]
    let opt['border'] = 'shadow'
  endif
  if winid
    call nvim_win_set_config(winid, opt)
    call setwinvar(winid, '&winhl', 'Normal:'.a:hlgroup)
  else
    noa let winid = nvim_open_win(bufnr, 0, opt)
    call setwinvar(winid, 'delta', -1)
    let winhl = 'Normal:'.a:hlgroup
    call s:nvim_add_related(winid, a:winid, 'border', winhl, a:related)
  endif
endfunction

" neovim only
function! coc#float#nvim_close_btn(config, winid, border, hlgroup, related) abort
  let winid = coc#float#get_related(a:winid, 'close')
  let config = {
        \ 'relative': a:config['relative'],
        \ 'width': 1,
        \ 'height': 1,
        \ 'row': get(a:border, 0, 0) ? a:config['row'] - 1 : a:config['row'],
        \ 'col': a:config['col'] + a:config['width'],
        \ 'focusable': v:true,
        \ 'style': 'minimal',
        \ }
  if has_key(a:config, 'zindex')
    let config['zindex'] = a:config['zindex'] + 2
  endif
  if winid
    call nvim_win_set_config(winid, coc#dict#pick(config, ['relative', 'row', 'col']))
  else
    let bufnr = coc#float#create_buf(0, ['X'])
    noa let winid = nvim_open_win(bufnr, 0, config)
    let winhl = 'Normal:'.a:hlgroup
    call setwinvar(winid, 'delta', -1)
    call s:nvim_add_related(winid, a:winid, 'close', winhl, a:related)
  endif
endfunction

" Create padding window by config of current window & border config
function! coc#float#nvim_right_pad(config, winid, shadow, related) abort
  let winid = coc#float#get_related(a:winid, 'pad')
  let config = {
        \ 'relative': a:config['relative'],
        \ 'width': 1,
        \ 'height': a:config['height'],
        \ 'row': a:config['row'],
        \ 'col': a:config['col'] + a:config['width'],
        \ 'focusable': v:false,
        \ 'style': 'minimal',
        \ }
  if has_key(a:config, 'zindex')
    let config['zindex'] = a:config['zindex'] + 1
  endif
  if a:shadow
    let config['border'] = 'shadow'
  endif
  if winid && nvim_win_is_valid(winid)
    call nvim_win_set_config(winid, coc#dict#pick(config, ['relative', 'row', 'col']))
    call nvim_win_set_height(winid, config['height'])
    return
  endif
  let s:pad_bufnr = bufloaded(s:pad_bufnr) ? s:pad_bufnr : coc#float#create_buf(0, repeat([''], &lines), 'hide')
  noa let winid = nvim_open_win(s:pad_bufnr, 0, config)
  call s:nvim_add_related(winid, a:winid, 'pad', '', a:related)
endfunction

" draw buttons window for window with config
function! coc#float#nvim_buttons(config, winid, buttons, getchar, borderbottom, pad, borderhighlight, shadow, related) abort
  let winid = coc#float#get_related(a:winid, 'buttons')
  let width = a:config['width'] + (a:pad ? 1 : 0)
  let config = {
        \ 'row': a:config['row'] + a:config['height'],
        \ 'col': a:config['col'],
        \ 'width': width,
        \ 'height': 2 + (a:borderbottom ? 1 : 0),
        \ 'relative': a:config['relative'],
        \ 'focusable': 1,
        \ 'style': 'minimal',
        \ 'zindex': 300,
        \ }
  if a:shadow
    let config['border'] = 'shadow'
  endif
  if winid
    let bufnr = winbufnr(winid)
    call s:create_btns_buffer(bufnr, width, a:buttons, a:borderbottom)
    call nvim_win_set_config(winid, config)
  else
    let bufnr = s:create_btns_buffer(0, width, a:buttons, a:borderbottom)
    noa let winid = nvim_open_win(bufnr, 0, config)
    if winid
      call s:nvim_add_related(winid, a:winid, 'buttons', '', a:related)
      call s:nvim_create_keymap(winid)
    endif
  endif
  if bufnr
    call nvim_buf_clear_namespace(bufnr, -1, 0, -1)
    call nvim_buf_add_highlight(bufnr, 1, a:borderhighlight, 0, 0, -1)
    if a:borderbottom
      call nvim_buf_add_highlight(bufnr, 1, a:borderhighlight, 2, 0, -1)
    endif
    let vcols = getbufvar(bufnr, 'vcols', [])
    " TODO need change vol to col
    for col in vcols
      call nvim_buf_add_highlight(bufnr, 1, a:borderhighlight, 1, col, col + 3)
    endfor
    if a:getchar
      let keys = s:gen_filter_keys(getbufline(bufnr, 2)[0])
      call matchaddpos('MoreMsg', map(keys[0], "[2,v:val]"), 99, -1, {'window': winid})
      call timer_start(10, {-> coc#float#getchar(winid, keys[1])})
    endif
  endif
endfunction

function! coc#float#getchar(winid, keys) abort
  let ch = coc#prompt#getc()
  let target = getwinvar(a:winid, 'target_winid', 0)
  if ch ==# "\<esc>"
    call coc#float#close(target)
    return
  endif
  if ch ==# "\<LeftMouse>"
    if getwinvar(v:mouse_winid, 'kind', '') ==# 'close'
      call coc#float#close(target)
      return
    endif
    if v:mouse_winid == a:winid && v:mouse_lnum == 2
      let vcols = getbufvar(winbufnr(a:winid), 'vcols', [])
      let col = v:mouse_col - 1
      if index(vcols, col) < 0
        let filtered = filter(vcols, 'v:val < col')
        call coc#rpc#notify('FloatBtnClick', [winbufnr(target), len(filtered)])
        call coc#float#close(target)
        return
      endif
    endif
  else
    let idx = index(a:keys, ch)
    if idx >= 0
      call coc#rpc#notify('FloatBtnClick', [winbufnr(target), idx])
      call coc#float#close(target)
      return
    endif
  endif
  call coc#float#getchar(a:winid, a:keys)
endfunction

" Create or refresh scrollbar for winid
" Need called on create, config, buffer change, scrolled
function! coc#float#nvim_scrollbar(winid) abort
  if s:is_vim
    return
  endif
  let winids = nvim_tabpage_list_wins(nvim_get_current_tabpage())
  if index(winids, a:winid) == -1
    return
  endif
  let config = nvim_win_get_config(a:winid)
  let [row, column] = nvim_win_get_position(a:winid)
  let relative = 'editor'
  if row == 0 && column == 0
    " fix bad value when ext_multigrid is enabled. https://github.com/neovim/neovim/issues/11935
    let [row, column] = [config.row, config.col]
    let relative = config.relative
  endif
  let width = nvim_win_get_width(a:winid)
  let height = nvim_win_get_height(a:winid)
  let bufnr = winbufnr(a:winid)
  let cw = getwinvar(a:winid, '&foldcolumn', 0) ? width - 1 : width
  let ch = coc#float#content_height(bufnr, cw, getwinvar(a:winid, '&wrap'))
  let closewin = coc#float#get_related(a:winid, 'close')
  let border = getwinvar(a:winid, 'border', [])
  let scrollinside = getwinvar(a:winid, 'scrollinside', 0) && get(border, 1, 0)
  let winblend = getwinvar(a:winid, '&winblend', 0)
  let move_down = closewin && !get(border, 0, 0)
  let id = coc#float#get_related(a:winid, 'scrollbar')
  if ch <= height || height <= 1
    " no scrollbar, remove exists
    if id
      call s:close_win(id, 1)
    endif
    return
  endif
  if move_down
    let height = height - 1
  endif
  call coc#float#close_related(a:winid, 'pad')
  let sbuf = id ? winbufnr(id) : 0
  let sbuf = coc#float#create_buf(sbuf, repeat([' '], height))
  let opts = {
        \ 'row': move_down ? row + 1 : row,
        \ 'col': column + width - scrollinside,
        \ 'relative': relative,
        \ 'width': 1,
        \ 'height': height,
        \ 'focusable': v:false,
        \ 'style': 'minimal',
        \ }
  if has_key(config, 'zindex')
    let opts['zindex'] = config['zindex'] + 2
  endif
  if s:has_shadow(config)
    let opts['border'] = 'shadow'
  endif
  if id
    call nvim_win_set_config(id, opts)
  else
    noa let id = nvim_open_win(sbuf, 0 , opts)
    if id == 0
      return
    endif
    if winblend
      call setwinvar(id, '&winblend', winblend)
    endif
    call setwinvar(id, 'kind', 'scrollbar')
    call setwinvar(id, 'target_winid', a:winid)
    call coc#float#add_related(id, a:winid)
  endif
  if !scrollinside
    call coc#float#nvim_scroll_adjust(a:winid)
  endif
  " The min with height - 1 ensures that the scrollbar never takes up the full height.
  " If ch <= height we never reach this point, so we always want an actual scrollbar here.
  " The height of the scrollbar needs to be an integer to conform to the terminal grid.
  " Rounding down could result in gaps appearing when using coc#float#scroll(1),
  " meaning a situation where the lower end of the scrollbar is above a certain position,
  " and after calling coc#float#scroll(1) the upper end of the scrollbar is below this position,
  " so the position is never part of the scrollbar,
  " giving the appearance that some of the text in the float is skipped.
  " Rounding up ensures that no such gaps can appear.
  let thumb_height = min([height - 1, float2nr(ceil(height * (height + 0.0)/ch))])
  let wininfo = getwininfo(a:winid)[0]
  let start = 0
  if wininfo['topline'] != 1
    " needed for correct getwininfo
    let firstline = wininfo['topline']
    let lastline = s:nvim_get_botline(firstline, height, cw, bufnr)
    let linecount = nvim_buf_line_count(winbufnr(a:winid))
    if lastline >= linecount
      let start = height - thumb_height
    else
      let start = max([1, float2nr(round((height - thumb_height + 0.0)*(firstline - 1.0)/(ch - height)))])
    endif
  endif
  " add highlights
  call nvim_buf_clear_namespace(sbuf, -1, 0, -1)
  for idx in range(0, height - 1)
    if idx >= start && idx < start + thumb_height
      call nvim_buf_add_highlight(sbuf, -1, 'CocFloatThumb', idx, 0, 1)
    else
      call nvim_buf_add_highlight(sbuf, -1, 'CocFloatSbar', idx, 0, 1)
    endif
  endfor
endfunction

function! coc#float#create_border_lines(border, borderchars, title, width, height, hasbtn) abort
  let borderchars = a:borderchars
  let list = []
  if a:border[0]
    let top = (a:border[3] ?  borderchars[4]: '')
          \.repeat(borderchars[0], a:width)
          \.(a:border[1] ? borderchars[5] : '')
    if !empty(a:title)
      let top = coc#string#compose(top, 1, a:title.' ')
    endif
    call add(list, top)
  endif
  let mid = (a:border[3] ?  borderchars[3]: '')
        \.repeat(' ', a:width)
        \.(a:border[1] ? borderchars[1] : '')
  call extend(list, repeat([mid], a:height + (a:hasbtn ? 2 : 0)))
  if a:hasbtn
    let list[len(list) - 2] = (a:border[3] ?  s:borderjoinchars[3]: '')
        \.repeat(' ', a:width)
        \.(a:border[1] ? s:borderjoinchars[1] : '')
  endif
  if a:border[2]
    let bot = (a:border[3] ?  borderchars[7]: '')
          \.repeat(borderchars[2], a:width)
          \.(a:border[1] ? borderchars[6] : '')
    call add(list, bot)
  endif
  return list
endfunction

" Close float window by id
function! coc#float#close(winid, ...) abort
  let noautocmd = get(a:, 1, 0)
  if a:winid >= 0
    call coc#float#close_related(a:winid)
    call s:close_win(a:winid, noautocmd)
  endif
  return 1
endfunction

" Get visible float windows
function! coc#float#get_float_win_list(...) abort
  let res = []
  let list_all = get(a:, 1, 0)
  if s:is_vim
    return filter(popup_list(), 'popup_getpos(v:val)["visible"]'.(list_all ? '' : '&& getwinvar(v:val, "float", 0)'))
  else
    let res = []
    for i in range(1, winnr('$'))
      let id = win_getid(i)
      let config = nvim_win_get_config(id)
      if empty(config) || empty(config['relative'])
        continue
      endif
      " ignore border & button window & others
      if list_all == 0 && !getwinvar(id, 'float', 0)
        continue
      endif
      call add(res, id)
    endfor
    return res
  endif
  return []
endfunction

function! coc#float#get_float_by_kind(kind) abort
  if s:is_vim
    return get(filter(popup_list(), 'popup_getpos(v:val)["visible"] && getwinvar(v:val, "kind", "") ==# "'.a:kind.'"'), 0, 0)
  else
    let res = []
    for i in range(1, winnr('$'))
      let winid = win_getid(i)
      let config = nvim_win_get_config(winid)
      if !empty(config['relative']) && getwinvar(winid, 'kind', '') ==# a:kind
        return winid
      endif
    endfor
  endif
  return 0
endfunction

" Check if a float window is scrollable
function! coc#float#scrollable(winid) abort
  let bufnr = winbufnr(a:winid)
  if bufnr == -1
    return 0
  endif
  if s:is_vim
    let pos = popup_getpos(a:winid)
    if get(pos, 'scrollbar', 0)
      return 1
    endif
    let ch = coc#float#content_height(bufnr, pos['core_width'], getwinvar(a:winid, '&wrap'))
    return ch > pos['core_height']
  else
    let height = nvim_win_get_height(a:winid)
    let width = nvim_win_get_width(a:winid)
    if width > 1 && getwinvar(a:winid, '&foldcolumn', 0)
      " since we use foldcolumn for left padding
      let width = width - 1
    endif
    let ch = coc#float#content_height(bufnr, width, getwinvar(a:winid, '&wrap'))
    return ch > height
  endif
endfunction

function! coc#float#has_scroll() abort
  let win_ids = filter(coc#float#get_float_win_list(), 'coc#float#scrollable(v:val)')
  return !empty(win_ids)
endfunction

function! coc#float#scroll(forward, ...)
  let amount = get(a:, 1, 0)
  let winids = filter(coc#float#get_float_win_list(), 'coc#float#scrollable(v:val) && getwinvar(v:val,"kind","") !=# "pum"')
  if empty(winids)
    return mode() =~ '^i' || mode() ==# 'v' ? "" : "\<Ignore>"
  endif
  for winid in winids
    call s:scroll_win(winid, a:forward, amount)
  endfor
  return mode() =~ '^i' || mode() ==# 'v' ? "" : "\<Ignore>"
endfunction

function! coc#float#scroll_win(winid, forward, amount) abort
  let opts = coc#float#get_options(a:winid)
  let lines = getbufline(winbufnr(a:winid), 1, '$')
  let maxfirst = s:max_firstline(lines, opts['height'], opts['width'])
  let topline = opts['topline']
  let height = opts['height']
  let width = opts['width']
  let scrolloff = getwinvar(a:winid, '&scrolloff', 0)
  if a:forward && topline >= maxfirst
    return
  endif
  if !a:forward && topline == 1
    return
  endif
  if a:amount == 0
    let topline = s:get_topline(opts['topline'], lines, a:forward, height, width)
  else
    let topline = topline + (a:forward ? a:amount : - a:amount)
  endif
  let topline = a:forward ? min([maxfirst, topline]) : max([1, topline])
  let lnum = s:get_cursorline(topline, lines, scrolloff, width, height)
  call s:win_setview(a:winid, topline, lnum)
  let top = coc#float#get_options(a:winid)['topline']
  " not changed
  if top == opts['topline']
    if a:forward
      call s:win_setview(a:winid, topline + 1, lnum + 1)
    else
      call s:win_setview(a:winid, topline - 1, lnum - 1)
    endif
  endif
endfunction

function! coc#float#content_height(bufnr, width, wrap) abort
  if !bufloaded(a:bufnr)
    return 0
  endif
  if !a:wrap
    return coc#compat#buf_line_count(a:bufnr)
  endif
  let lines = s:is_vim ? getbufline(a:bufnr, 1, '$') : nvim_buf_get_lines(a:bufnr, 0, -1, 0)
  return coc#string#content_height(lines, a:width)
endfunction

function! coc#float#nvim_refresh_scrollbar(winid) abort
  let id = coc#float#get_related(a:winid, 'scrollbar')
  if id && nvim_win_is_valid(id)
    call coc#float#nvim_scrollbar(a:winid)
  endif
endfunction

function! coc#float#on_close(winid) abort
  let winids = coc#float#get_float_win_list()
  for winid in winids
    let target = getwinvar(winid, 'target_winid', -1)
    if target == a:winid
      call coc#float#close(winid)
    endif
  endfor
endfunction

" Close related windows, or specific kind
function! coc#float#close_related(winid, ...) abort
  if !coc#float#valid(a:winid)
    return
  endif
  let timer = coc#window#get_var(a:winid, 'timer', 0)
  if timer
    call timer_stop(timer)
  endif
  let kind = get(a:, 1, '')
  let winids = coc#window#get_var(a:winid, 'related', [])
  for id in winids
    let curr = coc#window#get_var(id, 'kind', '')
    if empty(kind) || curr ==# kind
      if curr == 'list'
        call coc#float#close(id, 1)
      elseif s:is_vim
        " vim doesn't throw
        noa call popup_close(id)
      else
        silent! noa call nvim_win_close(id, 1)
      endif
    endif
  endfor
endfunction

" Close related windows if target window is not visible.
function! coc#float#check_related() abort
  let invalids = []
  let ids = coc#float#get_float_win_list(1)
  for id in ids
    let target = getwinvar(id, 'target_winid', 0)
    if target && index(ids, target) == -1
      call add(invalids, id)
    endif
  endfor
  for id in invalids
    call coc#float#close(id)
  endfor
endfunction

" Show float window/popup for user confirm.
" Create buttons popup on vim
function! coc#float#vim_buttons(winid, config) abort
  let related = getwinvar(a:winid, 'related', [])
  let winid = coc#float#get_related(a:winid, 'buttons')
  let btns = get(a:config, 'buttons', [])
  if empty(btns)
    if winid
      call s:close_win(winid, 1)
      " fix padding
      let opts = popup_getoptions(a:winid)
      let padding = get(opts, 'padding', v:null)
      if !empty(padding)
        let padding[2] = padding[2] - 2
      endif
      call popup_setoptions(a:winid, {'padding': padding})
    endif
    return
  endif
  let border = get(a:config, 'border', v:null)
  if !winid
    " adjusting popup padding
    let opts = popup_getoptions(a:winid)
    let padding = get(opts, 'padding', v:null)
    if type(padding) == 7
      let padding = [0, 0, 2, 0]
    elseif len(padding) == 0
      let padding = [1, 1, 3, 1]
    else
      let padding[2] = padding[2] + 2
    endif
    call popup_setoptions(a:winid, {'padding': padding})
  endif
  let borderhighlight = get(get(a:config, 'borderhighlight', []), 0, '')
  let pos = popup_getpos(a:winid)
  let bw = empty(border) ? 0 : get(border, 1, 0) + get(border, 3, 0)
  let borderbottom = empty(border) ? 0 : get(border, 2, 0)
  let borderleft = empty(border) ? 0 : get(border, 3, 0)
  let width = pos['width'] - bw + get(pos, 'scrollbar', 0)
  let bufnr = s:create_btns_buffer(winid ? winbufnr(winid): 0,width, btns, borderbottom)
  let height = 2 + (borderbottom ? 1 : 0)
  let keys = s:gen_filter_keys(getbufline(bufnr, 2)[0])
  let options = {
        \ 'filter': {id, key -> coc#float#vim_filter(id, key, keys[1])},
        \ 'highlight': get(opts, 'highlight', 'CocFloating')
        \ }
  let config = {
        \ 'line': pos['line'] + pos['height'] - height,
        \ 'col': pos['col'] + borderleft,
        \ 'minwidth': width,
        \ 'minheight': height,
        \ 'maxwidth': width,
        \ 'maxheight': height,
        \ }
  if winid != 0
    call popup_move(winid, config)
    call popup_setoptions(winid, options)
    call win_execute(winid, 'call clearmatches()')
  else
    let options = extend({
          \ 'filtermode': 'nvi',
          \ 'padding': [0, 0, 0, 0],
          \ 'fixed': 1,
          \ 'zindex': 99,
          \ }, options)
    call extend(options, config)
    let winid = popup_create(bufnr, options)
  endif
  if winid != 0
    if !empty(borderhighlight)
      call coc#highlight#add_highlight(bufnr, -1, borderhighlight, 0, 0, -1)
      call coc#highlight#add_highlight(bufnr, -1, borderhighlight, 2, 0, -1)
      call win_execute(winid, 'call matchadd("'.borderhighlight.'", "'.s:borderchars[1].'")')
    endif
    call setwinvar(winid, 'kind', 'buttons')
    call setwinvar(winid, 'target_winid', a:winid)
    call add(related, winid)
    call setwinvar(a:winid, 'related', related)
    call matchaddpos('MoreMsg', map(keys[0], "[2,v:val]"), 99, -1, {'window': winid})
  endif
endfunction

function! coc#float#nvim_float_click() abort
  let kind = getwinvar(win_getid(), 'kind', '')
  if kind == 'buttons'
    if line('.') != 2
      return
    endif
    let vw = strdisplaywidth(strpart(getline('.'), 0, col('.') - 1))
    let vcols = getbufvar(bufnr('%'), 'vcols', [])
    if index(vcols, vw) >= 0
      return
    endif
    let idx = 0
    if !empty(vcols)
      let filtered = filter(vcols, 'v:val < vw')
      let idx = idx + len(filtered)
    endif
    let winid = win_getid()
    let target = getwinvar(winid, 'target_winid', 0)
    if target
      call coc#rpc#notify('FloatBtnClick', [winbufnr(target), idx])
      call coc#float#close(target)
    endif
  elseif kind == 'close'
    let target = getwinvar(win_getid(), 'target_winid', 0)
    call coc#float#close(target)
  endif
endfunction

" Add <LeftRelease> mapping if necessary
function! coc#float#nvim_win_enter(winid) abort
  let kind = getwinvar(a:winid, 'kind', '')
  if kind == 'buttons' || kind == 'close'
    if empty(maparg('<LeftRelease>', 'n'))
      nnoremap <buffer><silent> <LeftRelease> :call coc#float#nvim_float_click()<CR>
    endif
  endif
endfunction

function! coc#float#vim_filter(winid, key, keys) abort
  let key = tolower(a:key)
  let idx = index(a:keys, key)
  let target = getwinvar(a:winid, 'target_winid', 0)
  if target && idx >= 0
    call coc#rpc#notify('FloatBtnClick', [winbufnr(target), idx])
    call coc#float#close(target)
    return 1
  endif
  return 0
endfunction

function! coc#float#get_related(winid, kind, ...) abort
  if coc#float#valid(a:winid)
    for winid in coc#window#get_var(a:winid, 'related', [])
      if coc#window#get_var(winid, 'kind', '') ==# a:kind
        return winid
      endif
    endfor
  endif
  return get(a:, 1, 0)
endfunction

function! coc#float#get_row(winid) abort
  let winid = s:is_vim ? a:winid : coc#float#get_related(a:winid, 'border', a:winid)
  if coc#float#valid(winid)
    if s:is_vim
      let pos = popup_getpos(winid)
      return pos['line'] - 1
    endif
    let pos = nvim_win_get_position(winid)
    return pos[0]
  endif
endfunction

" Create temporarily buffer with optional lines and &bufhidden
function! coc#float#create_buf(bufnr, ...) abort
  if a:bufnr > 0 && bufloaded(a:bufnr)
    let bufnr = a:bufnr
  else
    if s:is_vim
      noa let bufnr = bufadd('')
      noa call bufload(bufnr)
      call setbufvar(bufnr, '&buflisted', 0)
      call setbufvar(bufnr, '&modeline', 0)
      call setbufvar(bufnr, '&buftype', 'nofile')
      call setbufvar(bufnr, '&swapfile', 0)
    else
      noa let bufnr = nvim_create_buf(v:false, v:true)
    endif
    let bufhidden = get(a:, 2, 'wipe')
    call setbufvar(bufnr, '&bufhidden', bufhidden)
    call setbufvar(bufnr, '&undolevels', -1)
    " neovim's bug
    call setbufvar(bufnr, '&modifiable', 1)
  endif
  let lines = get(a:, 1, v:null)
  if type(lines) == v:t_list
    if s:is_vim
      silent noa call setbufline(bufnr, 1, lines)
      silent noa call deletebufline(bufnr, len(lines) + 1, '$')
    else
      call nvim_buf_set_lines(bufnr, 0, -1, v:false, lines)
    endif
  endif
  return bufnr
endfunction

" Change border window & close window when scrollbar is shown.
function! coc#float#nvim_scroll_adjust(winid) abort
  let winid = coc#float#get_related(a:winid, 'border')
  if !winid
    return
  endif
  let bufnr = winbufnr(winid)
  let lines = nvim_buf_get_lines(bufnr, 0, -1, 0)
  if len(lines) >= 2
    let cw = nvim_win_get_width(a:winid)
    let width = nvim_win_get_width(winid)
    if width - cw != 1 + (strcharpart(lines[1], 0, 1) ==# s:borderchars[3] ? 1 : 0)
      return
    endif
    call nvim_win_set_width(winid, width + 1)
    let lastline = len(lines) - 1
    for i in range(0, lastline)
      let line = lines[i]
      if i == 0
        let add = s:borderchars[0]
      elseif i == lastline
        let add = s:borderchars[2]
      else
        let add = ' '
      endif
      let prev = strcharpart(line, 0, strchars(line) - 1)
      let lines[i] = prev . add . coc#string#last_character(line)
    endfor
    call nvim_buf_set_lines(bufnr, 0, -1, 0, lines)
    " Move right close button
    if coc#window#get_var(a:winid, 'right', 0) == 0
      let id = coc#float#get_related(a:winid, 'close')
      if id
        let [row, col] = nvim_win_get_position(id)
        call nvim_win_set_config(id, {
              \ 'relative': 'editor',
              \ 'row': row,
              \ 'col': col + 1,
              \ })
      endif
    else
      " Move winid and all related left by 1
      let winids = [a:winid] + coc#window#get_var(a:winid, 'related', [])
      for winid in winids
        if nvim_win_is_valid(winid)
          if coc#window#get_var(winid, 'kind', '') != 'close'
            let config = nvim_win_get_config(winid)
            let [row, column] = [config.row, config.col]
            call nvim_win_set_config(winid, {
                  \ 'row': row,
                  \ 'col': column - 1,
                  \ 'relative': 'editor',
                  \ })
          endif
        endif
      endfor
    endif
  endif
endfunction

function! coc#float#nvim_set_winblend(winid, winblend) abort
  if a:winblend is v:null
    return
  endif
  call coc#window#set_var(a:winid, '&winblend', a:winblend)
  for winid in coc#window#get_var(a:winid, 'related', [])
    call coc#window#set_var(winid, '&winblend', a:winblend)
  endfor
endfunction

function! s:popup_visible(id) abort
  let pos = popup_getpos(a:id)
  if !empty(pos) && get(pos, 'visible', 0)
    return 1
  endif
  return 0
endfunction

function! s:convert_config_nvim(config, create) abort
  let valids = ['relative', 'win', 'anchor', 'width', 'height', 'bufpos', 'col', 'row', 'focusable']
  let result = coc#dict#pick(a:config, valids)
  let border = get(a:config, 'border', [])
  if !s:empty_border(border)
    if result['relative'] ==# 'cursor' && result['row'] < 0
      " move top when has bottom border
      if get(border, 2, 0)
        let result['row'] = result['row'] - 1
      endif
    else
      " move down when has top border
      if get(border, 0, 0) && !get(a:config, 'prompt', 0)
        let result['row'] = result['row'] + 1
      endif
    endif
    " move right when has left border
    if get(border, 3, 0)
      let result['col'] = result['col'] + 1
    endif
    let result['width'] = float2nr(result['width'] + 1 - get(border,3, 0))
  else
    let result['width'] = float2nr(result['width'] + (get(a:config, 'nopad', 0) ? 0 : 1))
  endif
  if get(a:config, 'shadow', 0) && a:create
    if empty(get(a:config, 'buttons', v:null)) && empty(get(border, 2, 0))
      let result['border'] = 'shadow'
    endif
  endif
  let result['zindex'] = get(a:config, 'zindex', 50)
  let result['height'] = float2nr(result['height'])
  return result
endfunction

function! s:create_btns_buffer(bufnr, width, buttons, borderbottom) abort
  let n = len(a:buttons)
  let spaces = a:width - n + 1
  let tw = 0
  for txt in a:buttons
    let tw += strdisplaywidth(txt)
  endfor
  if spaces < tw
    throw 'window is too small for buttons.'
  endif
  let ds = (spaces - tw)/n
  let dl = ds/2
  let dr = ds%2 == 0 ? ds/2 : ds/2 + 1
  let btnline = ''
  let idxes = []
  for idx in range(0, n - 1)
    let txt = toupper(a:buttons[idx][0]).a:buttons[idx][1:]
    let btnline .= repeat(' ', dl).txt.repeat(' ', dr)
    if idx != n - 1
      call add(idxes, strdisplaywidth(btnline))
      let btnline .= s:borderchars[1]
    endif
  endfor
  let lines = [repeat(s:borderchars[0], a:width), btnline]
  if a:borderbottom
    call add(lines, repeat(s:borderchars[0], a:width))
  endif
  for idx in idxes
    let lines[0] = strcharpart(lines[0], 0, idx).s:borderjoinchars[0].strcharpart(lines[0], idx + 1)
    if a:borderbottom
      let lines[2] = strcharpart(lines[0], 0, idx).s:borderjoinchars[2].strcharpart(lines[0], idx + 1)
    endif
  endfor
  let bufnr = coc#float#create_buf(a:bufnr, lines)
  call setbufvar(bufnr, 'vcols', idxes)
  return bufnr
endfunction

function! s:gen_filter_keys(line) abort
  let cols = []
  let used = []
  let next = 1
  for idx in  range(0, strchars(a:line) - 1)
    let ch = strcharpart(a:line, idx, 1)
    let nr = char2nr(ch)
    if next
      if (nr >= 65 && nr <= 90) || (nr >= 97 && nr <= 122)
        let lc = tolower(ch)
        if index(used, lc) < 0 && (!s:is_vim || empty(maparg(lc, 'n')))
          let col = len(strcharpart(a:line, 0, idx)) + 1
          call add(used, lc)
          call add(cols, col)
          let next = 0
        endif
      endif
    else
      if ch == s:borderchars[1]
        let next = 1
      endif
    endif
  endfor
  return [cols, used]
endfunction

function! s:close_win(winid, noautocmd) abort
  if a:winid <= 0
    return
  endif
  " vim not throw for none exists winid
  if s:is_vim
    call popup_close(a:winid)
  else
    if nvim_win_is_valid(a:winid)
      let prefix = a:noautocmd ? 'noa ': ''
      exe prefix.'call nvim_win_close('.a:winid.', 1)'
    endif
  endif
endfunction

function! s:nvim_create_keymap(winid) abort
  let bufnr = winbufnr(a:winid)
  call nvim_buf_set_keymap(bufnr, 'n', '<LeftRelease>', ':call coc#float#nvim_float_click()<CR>', {
        \ 'silent': v:true,
        \ 'nowait': v:true
        \ })
endfunction

" getwininfo is buggy on neovim, use topline, width & height should for content
function! s:nvim_get_botline(topline, height, width, bufnr) abort
  let lines = getbufline(a:bufnr, a:topline, a:topline + a:height - 1)
  let botline = a:topline
  let count = 0
  for i in range(0, len(lines) - 1)
    let w = max([1, strdisplaywidth(lines[i])])
    let lh = float2nr(ceil(str2float(string(w))/a:width))
    let count = count + lh
    let botline = a:topline + i
    if count >= a:height
      break
    endif
  endfor
  return botline
endfunction

" get popup position for vim8 based on config of neovim float window
function! s:popup_position(config) abort
  let relative = get(a:config, 'relative', 'editor')
  let border = get(a:config, 'border', [0, 0, 0, 0])
  let delta = get(border, 0, 0)  + get(border, 2, 0)
  if relative ==# 'cursor'
    if a:config['row'] < 0
      let delta = - delta
    elseif a:config['row'] == 0
      let delta = - get(border, 0, 0)
    else
      let delta = 0
    endif
    return [s:popup_cursor(a:config['row'] + delta), s:popup_cursor(a:config['col'])]
  endif
  return [a:config['row'] + 1, a:config['col'] + 1]
endfunction

function! coc#float#add_related(winid, target) abort
  let arr = coc#window#get_var(a:target, 'related', [])
  if index(arr, a:winid) >= 0
    return
  endif
  call add(arr, a:winid)
  call coc#window#set_var(a:target, 'related', arr)
endfunction

function! coc#float#get_wininfo(winid) abort
  if !coc#float#valid(a:winid)
    throw 'Not valid float window: '.a:winid
  endif
  if s:is_vim
    let pos = popup_getpos(a:winid)
    return {'topline': pos['firstline'], 'botline': pos['lastline']}
  endif
  let info = getwininfo(a:winid)[0]
  return {'topline': info['topline'], 'botline': info['botline']}
endfunction

function! s:popup_cursor(n) abort
  if a:n == 0
    return 'cursor'
  endif
  if a:n < 0
    return 'cursor'.a:n
  endif
  return 'cursor+'.a:n
endfunction

" max firstline of lines, height > 0, width > 0
function! s:max_firstline(lines, height, width) abort
  let max = len(a:lines)
  let remain = a:height
  for line in reverse(copy(a:lines))
    let w = max([1, strdisplaywidth(line)])
    let dh = float2nr(ceil(str2float(string(w))/a:width))
    if remain - dh < 0
      break
    endif
    let remain = remain - dh
    let max = max - 1
  endfor
  return min([len(a:lines), max + 1])
endfunction

" Get best lnum by topline
function! s:get_cursorline(topline, lines, scrolloff, width, height) abort
  let lastline = len(a:lines)
  if a:topline == lastline
    return lastline
  endif
  let bottomline = a:topline
  let used = 0
  for lnum in range(a:topline, lastline)
    let w = max([1, strdisplaywidth(a:lines[lnum - 1])])
    let dh = float2nr(ceil(str2float(string(w))/a:width))
    if used + dh >= a:height || lnum == lastline
      let bottomline = lnum
      break
    endif
    let used += dh
  endfor
  let cursorline = a:topline + a:scrolloff
  if cursorline + a:scrolloff > bottomline
    " unable to satisfy scrolloff
    let cursorline = (a:topline + bottomline)/2
  endif
  return cursorline
endfunction

" Get firstline for full scroll
function! s:get_topline(topline, lines, forward, height, width) abort
  let used = 0
  let lnums = a:forward ? range(a:topline, len(a:lines)) : reverse(range(1, a:topline))
  let topline = a:forward ? len(a:lines) : 1
  for lnum in lnums
    let w = max([1, strdisplaywidth(a:lines[lnum - 1])])
    let dh = float2nr(ceil(str2float(string(w))/a:width))
    if used + dh >= a:height
      let topline = lnum
      break
    endif
    let used += dh
  endfor
  if topline == a:topline
    if a:forward
      let topline = min([len(a:lines), topline + 1])
    else
      let topline = max([1, topline - 1])
    endif
  endif
  return topline
endfunction

" topline content_height content_width
function! coc#float#get_options(winid) abort
  if s:is_vim
    let pos = popup_getpos(a:winid)
    return {
      \ 'topline': pos['firstline'],
      \ 'width': pos['core_width'],
      \ 'height': pos['core_height']
      \ }
  else
    let width = nvim_win_get_width(a:winid)
    if coc#window#get_var(a:winid, '&foldcolumn', 0)
      let width = width - 1
    endif
    let info = getwininfo(a:winid)[0]
    return {
      \ 'topline': info['topline'],
      \ 'height': nvim_win_get_height(a:winid),
      \ 'width': width
      \ }
  endif
endfunction

function! s:win_setview(winid, topline, lnum) abort
<<<<<<< HEAD
  if has('nvim')
    call win_execute(a:winid, 'call winrestview({"lnum":'.a:lnum.',"topline":'.a:topline.'})')
    call timer_start(10, { -> coc#float#nvim_refresh_scrollbar(a:winid) })
  else
    call win_execute(a:winid, 'exe '.a:lnum)
=======
  if s:is_vim
    call coc#compat#execute(a:winid, 'exe '.a:lnum)
>>>>>>> 9ebc4733
    call popup_setoptions(a:winid, {
          \ 'firstline': a:topline,
          \ })
  else
    call coc#compat#execute(a:winid, 'call winrestview({"lnum":'.a:lnum.',"topline":'.a:topline.'})')
    call timer_start(10, { -> coc#float#nvim_refresh_scrollbar(a:winid) })
  endif
endfunction

function! s:set_float_defaults(winid, config) abort
  if !s:is_vim
    let hlgroup = get(a:config, 'highlight', 'CocFloating')
    call setwinvar(a:winid, '&winhl', 'Normal:'.hlgroup.',FoldColumn:'.hlgroup)
    call setwinvar(a:winid, 'border', get(a:config, 'border', []))
    call setwinvar(a:winid, 'scrollinside', get(a:config, 'scrollinside', 0))
    call setwinvar(a:winid, '&foldcolumn', s:nvim_get_foldcolumn(a:config))
    call setwinvar(a:winid, '&signcolumn', 'no')
    call setwinvar(a:winid, '&cursorcolumn', 0)
  else
    call setwinvar(a:winid, '&foldcolumn', 0)
  endif
  if exists('&statuscolumn')
    call setwinvar(a:winid, '&statuscolumn', '')
  endif
  if !s:is_vim
    call setwinvar(a:winid, '&number', 0)
    call setwinvar(a:winid, '&relativenumber', 0)
    call setwinvar(a:winid, '&cursorline', 0)
  endif
  call setwinvar(a:winid, '&foldenable', 0)
  call setwinvar(a:winid, '&colorcolumn', '')
  call setwinvar(a:winid, '&spell', 0)
  call setwinvar(a:winid, '&linebreak', 1)
  call setwinvar(a:winid, '&conceallevel', 0)
  call setwinvar(a:winid, '&list', 0)
  call setwinvar(a:winid, '&wrap', !get(a:config, 'cursorline', 0))
  call setwinvar(a:winid, '&scrolloff', 0)
  call setwinvar(a:winid, '&showbreak', 'NONE')
  call win_execute(a:winid, 'setl fillchars+=eob:\ ')
  if get(a:config, 'autohide', 0)
    call setwinvar(a:winid, 'autohide', 1)
  endif
  call setwinvar(a:winid, 'float', 1)
endfunction

function! s:nvim_add_related(winid, target, kind, winhl, related) abort
  if a:winid <= 0
    return
  endif
  if exists('&statuscolumn')
    call setwinvar(a:winid, '&statuscolumn', '')
  endif
  let winhl = empty(a:winhl) ? coc#window#get_var(a:target, '&winhl', '') : a:winhl
  call setwinvar(a:winid, '&winhl', winhl)
  call setwinvar(a:winid, 'target_winid', a:target)
  call setwinvar(a:winid, 'kind', a:kind)
  call add(a:related, a:winid)
endfunction

function! s:nvim_get_foldcolumn(config) abort
  let nopad = get(a:config, 'nopad', 0)
  if nopad
    return 0
  endif
  let border = get(a:config, 'border', v:null)
  if border is 1 || (type(border) == v:t_list && get(border, 3, 0) == 1)
    return 0
  endif
  return 1
endfunction

function! s:add_highlights(winid, config, create) abort
  let codes = get(a:config, 'codes', [])
  let highlights = get(a:config, 'highlights', [])
  if empty(codes) && empty(highlights) && a:create
    return
  endif
  let bgGroup = get(a:config, 'highlight', 'CocFloating')
  for obj in codes
    let hlGroup = get(obj, 'hlGroup', v:null)
    if !empty(hlGroup)
      let obj['hlGroup'] = coc#highlight#compose_hlgroup(hlGroup, bgGroup)
    endif
  endfor
  call coc#highlight#add_highlights(a:winid, codes, highlights)
endfunction

function! s:empty_border(border) abort
  if empty(a:border) || empty(filter(copy(a:border), 'v:val != 0'))
    return 1
  endif
  return 0
endfunction

function! s:get_borderchars(config) abort
  let borderchars = get(a:config, 'borderchars', [])
  if !empty(borderchars)
    return borderchars
  endif
  return get(a:config, 'rounded', 0) ? s:rounded_borderchars : s:borderchars
endfunction

function! s:scroll_win(winid, forward, amount) abort
  if s:is_vim
    call coc#float#scroll_win(a:winid, a:forward, a:amount)
  else
    call timer_start(0, { -> coc#float#scroll_win(a:winid, a:forward, a:amount)})
  endif
endfunction

function! s:get_borderhighlight(config) abort
  let hlgroup = get(a:config, 'highlight', 'CocFloating')
  let borderhighlight = get(a:config, 'borderhighlight', 'CocFloatBorder')
  let highlight = type(borderhighlight) == 3 ? borderhighlight[0] : borderhighlight
  return coc#highlight#compose_hlgroup(highlight, hlgroup)
endfunction

function! s:has_shadow(config) abort
  let border = get(a:config, 'border', [])
  let filtered = filter(copy(border), 'type(v:val) == 3 && get(v:val, 1, "") ==# "FloatShadow"')
  return len(filtered) > 0
endfunction<|MERGE_RESOLUTION|>--- conflicted
+++ resolved
@@ -1341,22 +1341,12 @@
 endfunction
 
 function! s:win_setview(winid, topline, lnum) abort
-<<<<<<< HEAD
-  if has('nvim')
+  if s:is_vim
+    call win_execute(a:winid, 'exe '.a:lnum)
+    call popup_setoptions(a:winid, { 'firstline': a:topline })
+  else
     call win_execute(a:winid, 'call winrestview({"lnum":'.a:lnum.',"topline":'.a:topline.'})')
-    call timer_start(10, { -> coc#float#nvim_refresh_scrollbar(a:winid) })
-  else
-    call win_execute(a:winid, 'exe '.a:lnum)
-=======
-  if s:is_vim
-    call coc#compat#execute(a:winid, 'exe '.a:lnum)
->>>>>>> 9ebc4733
-    call popup_setoptions(a:winid, {
-          \ 'firstline': a:topline,
-          \ })
-  else
-    call coc#compat#execute(a:winid, 'call winrestview({"lnum":'.a:lnum.',"topline":'.a:topline.'})')
-    call timer_start(10, { -> coc#float#nvim_refresh_scrollbar(a:winid) })
+    call timer_start(1, { -> coc#float#nvim_refresh_scrollbar(a:winid) })
   endif
 endfunction
 
