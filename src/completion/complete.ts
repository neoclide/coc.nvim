--- conflicted
+++ resolved
@@ -216,14 +216,9 @@
               if (hasFollow && word != followPart && word.endsWith(followPart)) {
                 item.word = word.slice(0, - followPart.length)
               }
-<<<<<<< HEAD
-              if (item.isSnippet === true) item.abbr = `${item.abbr || word}${snippetIndicator}`
+              if (item.isSnippet === true && !abbr.endsWith(snippetIndicator)) item.abbr = `${abbr}${snippetIndicator}`
               if (!item.abbr) item.abbr = word
               if (name !== 'snippets') item.localBonus = this.localBonus.get(item.filterText) || 0
-=======
-              if (item.isSnippet === true && !abbr.endsWith(snippetIndicator)) item.abbr = `${abbr}${snippetIndicator}`
-              item.localBonus = this.localBonus.get(item.filterText) || 0
->>>>>>> 74f26199
               item.user_data = `${name}:${idx}`
             })
             this.setResult(name, result)
