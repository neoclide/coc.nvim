--- conflicted
+++ resolved
@@ -408,11 +408,7 @@
     if (!Is.func(source.onCompleteDone)) return
     let { insertMode, snippetsSupport } = this.config
     let opt: CompleteDoneOption = Object.assign({ insertMode, snippetsSupport }, option)
-<<<<<<< HEAD
     await Promise.resolve(source.onCompleteDone(item, opt))
-=======
-    await source.onCompleteDone(item, opt)
->>>>>>> 48cad051
   }
 
   private async onInsertEnter(bufnr: number): Promise<void> {
