--- conflicted
+++ resolved
@@ -25,37 +25,7 @@
   await helper.reset()
 })
 
-<<<<<<< HEAD
-describe('getStartColumn()', () => {
-  it('should get start col', async () => {
-    expect(getStartColumn('', [{ label: 'foo' }])).toBe(undefined)
-    expect(getStartColumn('', [{ label: 'foo' }], { editRange: Range.create(0, 0, 0, 3) })).toBe(0)
-    expect(getStartColumn('', [
-      { label: 'foo', textEdit: TextEdit.insert(Position.create(0, 0), 'a') },
-      { label: 'bar' }])).toBe(undefined)
-    expect(getStartColumn('foo', [
-      { label: 'foo', textEdit: TextEdit.insert(Position.create(0, 0), 'a') },
-      { label: 'bar', textEdit: TextEdit.insert(Position.create(0, 1), 'b') }])).toBe(undefined)
-    expect(getStartColumn('foo', [
-      { label: 'foo', textEdit: TextEdit.insert(Position.create(0, 2), 'a') },
-      { label: 'bar', textEdit: TextEdit.insert(Position.create(0, 2), 'b') }])).toBe(2)
-=======
 describe('LanguageSource util', () => {
-  describe('getKindString()', () => {
-    it('should get kind text', async () => {
-      let map = new Map()
-      map.set(CompletionItemKind.Enum, 'E')
-      let res = getKindString(CompletionItemKind.Enum, map, '')
-      expect(res).toBe('E')
-    })
-
-    it('should get default value', async () => {
-      let map = new Map()
-      let res = getKindString(CompletionItemKind.Enum, map, 'D')
-      expect(res).toBe('D')
-    })
-  })
-
   describe('getStartColumn()', () => {
     it('should get start col', async () => {
       expect(getStartColumn('', [{ label: 'foo' }])).toBe(undefined)
@@ -70,7 +40,6 @@
         { label: 'foo', textEdit: TextEdit.insert(Position.create(0, 2), 'a') },
         { label: 'bar', textEdit: TextEdit.insert(Position.create(0, 2), 'b') }])).toBe(2)
     })
->>>>>>> 2a9f239e
   })
 
   describe('getRange()', () => {
