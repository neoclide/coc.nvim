--- conflicted
+++ resolved
@@ -58,8 +58,7 @@
       execute: (bufnr?: number) => {
         return this.toggle(bufnr ?? workspace.bufnr)
       },
-<<<<<<< HEAD
-    }, false, 'toggle codeLens display of current buffer')
+    }, false, 'toggle inlayHint display of current buffer')
     commands.register({
       id: 'document.enableInlayHint',
       execute: (bufnr?: number) => {
@@ -72,10 +71,6 @@
         return this.disable(bufnr ?? workspace.bufnr)
       },
     }, false, 'disable codeLens display of current buffer')
-
-=======
-    }, false, 'toggle inlayHint display of current buffer')
->>>>>>> 7a756858
     handler.addDisposable(Disposable.create(() => {
       disposeAll(this.disposables)
     }))
