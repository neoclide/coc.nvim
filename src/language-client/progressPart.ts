--- conflicted
+++ resolved
@@ -52,7 +52,6 @@
     this.report(params)
   }
 
-<<<<<<< HEAD
 	private report(params: WorkDoneProgressReport | WorkDoneProgressBegin): void {
 		this._message = params.message ? params.message : ''
 		this._percentage = params.percentage ? params.percentage.toFixed(0) + '%' : ''
@@ -60,15 +59,6 @@
 		this._workDoneStatus.text = `${this._percentage} ${this._title} ${this._message}`
 		this._workDoneStatus.show()
 	}
-=======
-  private report(params: WorkDoneProgressReport | WorkDoneProgressBegin): void {
-    this._message = params.message ? params.message : ''
-    this._percentage = params.percentage ? params.percentage.toFixed(2) + '%' : ''
-
-    this._workDoneStatus.text = `${this._title} ${this._message} ${this._percentage}`
-    this._workDoneStatus.show()
-  }
->>>>>>> 764eaabf
 
   public cancel(): void {
     _disposables.clear()
