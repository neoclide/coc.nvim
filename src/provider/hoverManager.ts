--- conflicted
+++ resolved
@@ -27,11 +27,7 @@
     let hovers: Hover[] = []
     let results = await Promise.allSettled(items.map(item => {
       return Promise.resolve(item.provider.provideHover(document, position, token)).then(hover => {
-<<<<<<< HEAD
         if (!hover) return
-=======
-        if (!isHover(hover)) return
->>>>>>> eded814d
         if (hovers.findIndex(o => equals(o.contents, hover.contents)) == -1) {
           hovers.push(hover)
         }
