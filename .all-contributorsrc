--- conflicted
+++ resolved
@@ -2001,7 +2001,6 @@
       ]
     },
     {
-<<<<<<< HEAD
       "login": "43081j",
       "name": "James Garbutt",
       "avatar_url": "https://avatars.githubusercontent.com/u/5677153?v=4",
@@ -2009,7 +2008,8 @@
       "contributions": [
         "code"
       ]
-=======
+    },
+    {
       "login": "Kaiser-Yang",
       "name": "Qingzhou Yue",
       "avatar_url": "https://avatars.githubusercontent.com/u/58209855?v=4",
@@ -2062,7 +2062,6 @@
       "contributions": [
         "doc"
       ]
->>>>>>> d001dd61
     }
   ],
   "contributorsPerLine": 7,
