--- conflicted
+++ resolved
@@ -2001,21 +2001,21 @@
       ]
     },
     {
-<<<<<<< HEAD
       "login": "statiolake",
       "name": "lake",
       "avatar_url": "https://avatars.githubusercontent.com/u/20490597?v=4",
       "profile": "https://github.com/statiolake",
       "contributions": [
         "code"
-=======
+       ]
+    },
+    {
       "login": "davidosomething",
       "name": "David O'Trakoun",
       "avatar_url": "https://avatars.githubusercontent.com/u/609213?v=4",
       "profile": "https://www.davidosomething.com/",
       "contributions": [
         "doc"
->>>>>>> 815a371f
       ]
     }
   ],
