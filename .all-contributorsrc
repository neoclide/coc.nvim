--- conflicted
+++ resolved
@@ -2001,7 +2001,6 @@
       ]
     },
     {
-<<<<<<< HEAD
       "login": "Kaiser-Yang",
       "name": "Qingzhou Yue",
       "avatar_url": "https://avatars.githubusercontent.com/u/58209855?v=4",
@@ -2009,7 +2008,8 @@
       "contributions": [
         "code"
       ]
-=======
+    },
+    {
       "login": "de-vri-es",
       "name": "Maarten de Vries",
       "avatar_url": "https://avatars.githubusercontent.com/u/786213?v=4",
@@ -2053,7 +2053,6 @@
       "contributions": [
         "doc"
       ]
->>>>>>> 272937b6
     }
   ],
   "contributorsPerLine": 7,
