{
  "projectName": "coc.nvim",
  "projectOwner": "neoclide",
  "repoType": "github",
  "repoHost": "https://github.com",
  "files": [
    "README.md"
  ],
  "imageSize": 50,
  "commit": false,
  "commitConvention": "angular",
  "contributors": [
    {
      "login": "chemzqm",
      "name": "Qiming zhao",
      "avatar_url": "https://avatars.githubusercontent.com/u/251450?v=4",
      "profile": "https://github.com/chemzqm",
      "contributions": [
        "code"
      ]
    },
    {
      "login": "fannheyward",
      "name": "Heyward Fann",
      "avatar_url": "https://avatars.githubusercontent.com/u/345274?v=4",
      "profile": "https://fann.im/",
      "contributions": [
        "code"
      ]
    },
    {
      "login": "weirongxu",
      "name": "Raidou",
      "avatar_url": "https://avatars.githubusercontent.com/u/1709861?v=4",
      "profile": "https://github.com/weirongxu",
      "contributions": [
        "code"
      ]
    },
    {
      "login": "kevinhwang91",
      "name": "kevinhwang91",
      "avatar_url": "https://avatars.githubusercontent.com/u/17562139?v=4",
      "profile": "https://github.com/kevinhwang91",
      "contributions": [
        "code"
      ]
    },
    {
      "login": "iamcco",
      "name": "年糕小豆汤",
      "avatar_url": "https://avatars.githubusercontent.com/u/5492542?v=4",
      "profile": "http://yuuko.cn/",
      "contributions": [
        "code"
      ]
    },
    {
      "login": "Avi-D-coder",
      "name": "Avi Dessauer",
      "avatar_url": "https://avatars.githubusercontent.com/u/29133776?v=4",
      "profile": "https://github.com/Avi-D-coder",
      "contributions": [
        "code"
      ]
    },
    {
      "login": "voldikss",
      "name": "最上川",
      "avatar_url": "https://avatars.githubusercontent.com/u/20282795?v=4",
      "profile": "https://github.com/voldikss",
      "contributions": [
        "code"
      ]
    },
    {
      "login": "yatli",
      "name": "Yatao Li",
      "avatar_url": "https://avatars.githubusercontent.com/u/20684720?v=4",
      "profile": "https://www.microsoft.com/en-us/research/people/yatli/",
      "contributions": [
        "code"
      ]
    },
    {
      "login": "xiyaowong",
      "name": "wongxy",
      "avatar_url": "https://avatars.githubusercontent.com/u/47070852?v=4",
      "profile": "https://github.com/xiyaowong",
      "contributions": [
        "code"
      ]
    },
    {
      "login": "sam-mccall",
      "name": "Sam McCall",
      "avatar_url": "https://avatars.githubusercontent.com/u/548993?v=4",
      "profile": "https://github.com/sam-mccall",
      "contributions": [
        "code"
      ]
    },
    {
      "login": "pappasam",
      "name": "Samuel Roeca",
      "avatar_url": "https://avatars.githubusercontent.com/u/3723671?v=4",
      "profile": "https://samroeca.com/pages/about.html#about",
      "contributions": [
        "code"
      ]
    },
    {
      "login": "amiralies",
      "name": "Amirali Esmaeili",
      "avatar_url": "https://avatars.githubusercontent.com/u/13261088?v=4",
      "profile": "https://github.com/amiralies",
      "contributions": [
        "code"
      ]
    },
    {
      "login": "jrowlingson",
      "name": "Jack Rowlingson",
      "avatar_url": "https://avatars.githubusercontent.com/u/3051781?v=4",
      "profile": "https://bit.ly/3cLKGE4",
      "contributions": [
        "code"
      ]
    },
    {
      "login": "tomtomjhj",
      "name": "Jaehwang Jung",
      "avatar_url": "https://avatars.githubusercontent.com/u/19489738?v=4",
      "profile": "https://github.com/tomtomjhj",
      "contributions": [
        "code"
      ]
    },
    {
      "login": "antoinemadec",
      "name": "Antoine",
      "avatar_url": "https://avatars.githubusercontent.com/u/10830594?v=4",
      "profile": "https://github.com/antoinemadec",
      "contributions": [
        "code"
      ]
    },
    {
      "login": "cosminadrianpopescu",
      "name": "Cosmin Popescu",
      "avatar_url": "https://avatars.githubusercontent.com/u/5187873?v=4",
      "profile": "https://github.com/cosminadrianpopescu",
      "contributions": [
        "code"
      ]
    },
    {
      "login": "xuanduc987",
      "name": "Duc Nghiem Xuan",
      "avatar_url": "https://avatars.githubusercontent.com/u/1186411?v=4",
      "profile": "https://ducnx.com/",
      "contributions": [
        "code"
      ]
    },
    {
      "login": "oblitum",
      "name": "Francisco Lopes",
      "avatar_url": "https://avatars.githubusercontent.com/u/1269815?v=4",
      "profile": "https://nosubstance.me/",
      "contributions": [
        "code"
      ]
    },
    {
      "login": "daquexian",
      "name": "daquexian",
      "avatar_url": "https://avatars.githubusercontent.com/u/11607199?v=4",
      "profile": "https://github.com/daquexian",
      "contributions": [
        "code"
      ]
    },
    {
      "login": "dependabot[bot]",
      "name": "dependabot[bot]",
      "avatar_url": "https://avatars.githubusercontent.com/in/29110?v=4",
      "profile": "https://github.com/apps/dependabot",
      "contributions": [
        "code"
      ]
    },
    {
      "login": "greenkeeper[bot]",
      "name": "greenkeeper[bot]",
      "avatar_url": "https://avatars.githubusercontent.com/in/505?v=4",
      "profile": "https://github.com/apps/greenkeeper",
      "contributions": [
        "code"
      ]
    },
    {
      "login": "ckipp01",
      "name": "Chris Kipp",
      "avatar_url": "https://avatars.githubusercontent.com/u/13974112?v=4",
      "profile": "https://chris-kipp.io/",
      "contributions": [
        "code"
      ]
    },
    {
      "login": "dmitmel",
      "name": "Dmytro Meleshko",
      "avatar_url": "https://avatars.githubusercontent.com/u/15367354?v=4",
      "profile": "https://dmitmel.github.io/",
      "contributions": [
        "code"
      ]
    },
    {
      "login": "kirillbobyrev",
      "name": "Kirill Bobyrev",
      "avatar_url": "https://avatars.githubusercontent.com/u/3352968?v=4",
      "profile": "https://github.com/kirillbobyrev",
      "contributions": [
        "code"
      ]
    },
    {
      "login": "gbcreation",
      "name": "Gontran Baerts",
      "avatar_url": "https://avatars.githubusercontent.com/u/454315?v=4",
      "profile": "https://github.com/gbcreation",
      "contributions": [
        "code"
      ]
    },
    {
      "login": "andys8",
      "name": "Andy",
      "avatar_url": "https://avatars.githubusercontent.com/u/13085980?v=4",
      "profile": "https://andys8.de/",
      "contributions": [
        "code"
      ]
    },
    {
      "login": "GopherJ",
      "name": "Cheng JIANG",
      "avatar_url": "https://avatars.githubusercontent.com/u/33961674?v=4",
      "profile": "https://www.alexcj96.com/",
      "contributions": [
        "code"
      ]
    },
    {
      "login": "cpearce-py",
      "name": "Corin",
      "avatar_url": "https://avatars.githubusercontent.com/u/53532946?v=4",
      "profile": "https://github.com/cpearce-py",
      "contributions": [
        "code"
      ]
    },
    {
      "login": "wodesuck",
      "name": "Daniel Zhang",
      "avatar_url": "https://avatars.githubusercontent.com/u/3124581?v=4",
      "profile": "https://github.com/wodesuck",
      "contributions": [
        "code"
      ]
    },
    {
      "login": "Ferdi265",
      "name": "Ferdinand Bachmann",
      "avatar_url": "https://avatars.githubusercontent.com/u/4077106?v=4",
      "profile": "https://github.com/Ferdi265",
      "contributions": [
        "code"
      ]
    },
    {
      "login": "gou4shi1",
      "name": "Guangqing Chen",
      "avatar_url": "https://avatars.githubusercontent.com/u/16915589?v=4",
      "profile": "https://goushi.me/",
      "contributions": [
        "code"
      ]
    },
    {
      "login": "iamruinous",
      "name": "Jade Meskill",
      "avatar_url": "https://avatars.githubusercontent.com/u/2108?v=4",
      "profile": "http://jademeskill.com/",
      "contributions": [
        "code"
      ]
    },
    {
      "login": "jpoppe",
      "name": "Jasper Poppe",
      "avatar_url": "https://avatars.githubusercontent.com/u/65505?v=4",
      "profile": "https://github.com/jpoppe",
      "contributions": [
        "code"
      ]
    },
    {
      "login": "jean",
      "name": "Jean Jordaan",
      "avatar_url": "https://avatars.githubusercontent.com/u/84800?v=4",
      "profile": "https://github.com/jean",
      "contributions": [
        "code"
      ]
    },
    {
      "login": "kidonng",
      "name": "Kid",
      "avatar_url": "https://avatars.githubusercontent.com/u/44045911?v=4",
      "profile": "https://xuann.wang/",
      "contributions": [
        "code"
      ]
    },
    {
      "login": "Kavantix",
      "name": "Pieter van Loon",
      "avatar_url": "https://avatars.githubusercontent.com/u/6243755?v=4",
      "profile": "https://github.com/Kavantix",
      "contributions": [
        "code"
      ]
    },
    {
      "login": "rliebz",
      "name": "Robert Liebowitz",
      "avatar_url": "https://avatars.githubusercontent.com/u/5321575?v=4",
      "profile": "https://github.com/rliebz",
      "contributions": [
        "code"
      ]
    },
    {
      "login": "megalithic",
      "name": "Seth Messer",
      "avatar_url": "https://avatars.githubusercontent.com/u/3678?v=4",
      "profile": "https://megalithic.io/",
      "contributions": [
        "code"
      ]
    },
    {
      "login": "UncleBill",
      "name": "UncleBill",
      "avatar_url": "https://avatars.githubusercontent.com/u/1141198?v=4",
      "profile": "https://github.com/UncleBill",
      "contributions": [
        "code"
      ]
    },
    {
      "login": "ZSaberLv0",
      "name": "ZERO",
      "avatar_url": "https://avatars.githubusercontent.com/u/6846867?v=4",
      "profile": "http://zsaber.com/",
      "contributions": [
        "code"
      ]
    },
    {
      "login": "fsouza",
      "name": "fsouza",
      "avatar_url": "https://avatars.githubusercontent.com/u/108725?v=4",
      "profile": "https://fsouza.blog/",
      "contributions": [
        "code"
      ]
    },
    {
      "login": "onichandame",
      "name": "XiaoZhang",
      "avatar_url": "https://avatars.githubusercontent.com/u/23728505?v=4",
      "profile": "https://onichandame.com/",
      "contributions": [
        "code"
      ]
    },
    {
      "login": "whyreal",
      "name": "whyreal",
      "avatar_url": "https://avatars.githubusercontent.com/u/2084642?v=4",
      "profile": "https://github.com/whyreal",
      "contributions": [
        "code"
      ]
    },
    {
      "login": "yehuohan",
      "name": "yehuohan",
      "avatar_url": "https://avatars.githubusercontent.com/u/17680752?v=4",
      "profile": "https://github.com/yehuohan",
      "contributions": [
        "code"
      ]
    },
    {
      "login": "Bakudankun",
      "name": "バクダンくん",
      "avatar_url": "https://avatars.githubusercontent.com/u/4504807?v=4",
      "profile": "http://www.bakudan.farm/",
      "contributions": [
        "code"
      ]
    },
    {
      "login": "glepnir",
      "name": "Raphael",
      "avatar_url": "https://avatars.githubusercontent.com/u/41671631?v=4",
      "profile": "https://blog.gopherhub.org/",
      "contributions": [
        "code"
      ]
    },
    {
      "login": "tbodt",
      "name": "tbodt",
      "avatar_url": "https://avatars.githubusercontent.com/u/5678977?v=4",
      "profile": "https://tbodt.com/",
      "contributions": [
        "code"
      ]
    },
    {
      "login": "aaronmcdaid",
      "name": "Aaron McDaid",
      "avatar_url": "https://avatars.githubusercontent.com/u/64350?v=4",
      "profile": "https://aaronmcdaid.github.io/",
      "contributions": [
        "code"
      ]
    },
    {
      "login": "versi786",
      "name": "Aasif Versi",
      "avatar_url": "https://avatars.githubusercontent.com/u/7347942?v=4",
      "profile": "https://github.com/versi786",
      "contributions": [
        "code"
      ]
    },
    {
      "login": "abnerf",
      "name": "Abner Silva",
      "avatar_url": "https://avatars.githubusercontent.com/u/56300?v=4",
      "profile": "https://github.com/abnerf",
      "contributions": [
        "code"
      ]
    },
    {
      "login": "sheerun",
      "name": "Adam Stankiewicz",
      "avatar_url": "https://avatars.githubusercontent.com/u/292365?v=4",
      "profile": "http://sheerun.net/",
      "contributions": [
        "code"
      ]
    },
    {
      "login": "adamansky",
      "name": "Adamansky Anton",
      "avatar_url": "https://avatars.githubusercontent.com/u/496683?v=4",
      "profile": "https://wirow.io/",
      "contributions": [
        "code"
      ]
    },
    {
      "login": "ahmedelgabri",
      "name": "Ahmed El Gabri",
      "avatar_url": "https://avatars.githubusercontent.com/u/63876?v=4",
      "profile": "https://gabri.me/",
      "contributions": [
        "code"
      ]
    },
    {
      "login": "theg4sh",
      "name": "Alexandr Kondratev",
      "avatar_url": "https://avatars.githubusercontent.com/u/5094691?v=4",
      "profile": "http://theg4sh.ru/",
      "contributions": [
        "code"
      ]
    },
    {
      "login": "andrewkshim",
      "name": "Andrew Shim",
      "avatar_url": "https://avatars.githubusercontent.com/u/1403410?v=4",
      "profile": "https://github.com/andrewkshim",
      "contributions": [
        "code"
      ]
    },
    {
      "login": "alindeman",
      "name": "Andy Lindeman",
      "avatar_url": "https://avatars.githubusercontent.com/u/395621?v=4",
      "profile": "http://andylindeman.com/",
      "contributions": [
        "code"
      ]
    },
    {
      "login": "Augustin82",
      "name": "Augustin",
      "avatar_url": "https://avatars.githubusercontent.com/u/2370810?v=4",
      "profile": "https://github.com/Augustin82",
      "contributions": [
        "code"
      ]
    },
    {
      "login": "Eijebong",
      "name": "Bastien Orivel",
      "avatar_url": "https://avatars.githubusercontent.com/u/3650385?v=4",
      "profile": "https://bananium.fr/",
      "contributions": [
        "code"
      ]
    },
    {
      "login": "ayroblu",
      "name": "Ben Lu",
      "avatar_url": "https://avatars.githubusercontent.com/u/4915682?v=4",
      "profile": "https://github.com/ayroblu",
      "contributions": [
        "code"
      ]
    },
    {
      "login": "vantreeseba",
      "name": "Ben",
      "avatar_url": "https://avatars.githubusercontent.com/u/316782?v=4",
      "profile": "https://github.com/vantreeseba",
      "contributions": [
        "code"
      ]
    },
    {
      "login": "bmon",
      "name": "Brendan Roy",
      "avatar_url": "https://avatars.githubusercontent.com/u/2115272?v=4",
      "profile": "https://github.com/bmon",
      "contributions": [
        "code"
      ]
    },
    {
      "login": "brianembry",
      "name": "brianembry",
      "avatar_url": "https://avatars.githubusercontent.com/u/35347666?v=4",
      "profile": "https://github.com/brianembry",
      "contributions": [
        "code"
      ]
    },
    {
      "login": "b-",
      "name": "br",
      "avatar_url": "https://avatars.githubusercontent.com/u/284789?v=4",
      "profile": "https://keybase.io/bri_",
      "contributions": [
        "code"
      ]
    },
    {
      "login": "casonadams",
      "name": "Cason Adams",
      "avatar_url": "https://avatars.githubusercontent.com/u/17597548?v=4",
      "profile": "https://github.com/casonadams",
      "contributions": [
        "code"
      ]
    },
    {
      "login": "y9c",
      "name": "Chang Y",
      "avatar_url": "https://avatars.githubusercontent.com/u/5415510?v=4",
      "profile": "https://github.com/y9c",
      "contributions": [
        "code"
      ]
    },
    {
      "login": "yous",
      "name": "Chayoung You",
      "avatar_url": "https://avatars.githubusercontent.com/u/853977?v=4",
      "profile": "https://yous.be/",
      "contributions": [
        "code"
      ]
    },
    {
      "login": "chenlijun99",
      "name": "Chen Lijun",
      "avatar_url": "https://avatars.githubusercontent.com/u/20483759?v=4",
      "profile": "https://github.com/chenlijun99",
      "contributions": [
        "code"
      ]
    },
    {
      "login": "beeender",
      "name": "Chen Mulong",
      "avatar_url": "https://avatars.githubusercontent.com/u/449296?v=4",
      "profile": "https://github.com/beeender",
      "contributions": [
        "code"
      ]
    },
    {
      "login": "rsrchboy",
      "name": "Chris Weyl",
      "avatar_url": "https://avatars.githubusercontent.com/u/59620?v=4",
      "profile": "http://weyl.io/",
      "contributions": [
        "code"
      ]
    },
    {
      "login": "dezza",
      "name": "dezza",
      "avatar_url": "https://avatars.githubusercontent.com/u/402927?v=4",
      "profile": "https://github.com/dezza",
      "contributions": [
        "code"
      ]
    },
    {
      "login": "ceedubs",
      "name": "Cody Allen",
      "avatar_url": "https://avatars.githubusercontent.com/u/977929?v=4",
      "profile": "https://github.com/ceedubs",
      "contributions": [
        "code"
      ]
    },
    {
      "login": "pyrho",
      "name": "Damien Rajon",
      "avatar_url": "https://avatars.githubusercontent.com/u/145502?v=4",
      "profile": "https://www.25.wf/",
      "contributions": [
        "code"
      ]
    },
    {
      "login": "daern91",
      "name": "Daniel Eriksson",
      "avatar_url": "https://avatars.githubusercontent.com/u/6084427?v=4",
      "profile": "https://github.com/daern91",
      "contributions": [
        "code"
      ]
    },
    {
      "login": "danjenson",
      "name": "Daniel Jenson",
      "avatar_url": "https://avatars.githubusercontent.com/u/4793438?v=4",
      "profile": "https://github.com/danjenson",
      "contributions": [
        "code"
      ]
    },
    {
      "login": "davidmh",
      "name": "David Mejorado",
      "avatar_url": "https://avatars.githubusercontent.com/u/594302?v=4",
      "profile": "https://github.com/davidmh",
      "contributions": [
        "code"
      ]
    },
    {
      "login": "pderichai",
      "name": "Deric Pang",
      "avatar_url": "https://avatars.githubusercontent.com/u/13430946?v=4",
      "profile": "https://github.com/pderichai",
      "contributions": [
        "code"
      ]
    },
    {
      "login": "miyatsu",
      "name": "Ding Tao",
      "avatar_url": "https://avatars.githubusercontent.com/u/12852587?v=4",
      "profile": "https://www.dingtao.org/blog",
      "contributions": [
        "code"
      ]
    },
    {
      "login": "doronbehar",
      "name": "Doron Behar",
      "avatar_url": "https://avatars.githubusercontent.com/u/10998835?v=4",
      "profile": "https://github.com/doronbehar",
      "contributions": [
        "code"
      ]
    },
    {
      "login": "kovetskiy",
      "name": "Egor Kovetskiy",
      "avatar_url": "https://avatars.githubusercontent.com/u/8445924?v=4",
      "profile": "https://github.com/kovetskiy",
      "contributions": [
        "code"
      ]
    },
    {
      "login": "elkowar",
      "name": "ElKowar",
      "avatar_url": "https://avatars.githubusercontent.com/u/5300871?v=4",
      "profile": "https://github.com/elkowar",
      "contributions": [
        "code"
      ]
    },
    {
      "login": "demelev",
      "name": "Emeliov Dmitrii",
      "avatar_url": "https://avatars.githubusercontent.com/u/3952209?v=4",
      "profile": "https://github.com/demelev",
      "contributions": [
        "code"
      ]
    },
    {
      "login": "sawmurai",
      "name": "Fabian Becker",
      "avatar_url": "https://avatars.githubusercontent.com/u/6454986?v=4",
      "profile": "https://github.com/sawmurai",
      "contributions": [
        "code"
      ]
    },
    {
      "login": "FallenWarrior2k",
      "name": "FallenWarrior2k",
      "avatar_url": "https://avatars.githubusercontent.com/u/20320149?v=4",
      "profile": "https://github.com/FallenWarrior2k",
      "contributions": [
        "code"
      ]
    },
    {
      "login": "fnune",
      "name": "Fausto Núñez Alberro",
      "avatar_url": "https://avatars.githubusercontent.com/u/16181067?v=4",
      "profile": "https://fnune.com/",
      "contributions": [
        "code"
      ]
    },
    {
      "login": "FelipeCRamos",
      "name": "Felipe Ramos",
      "avatar_url": "https://avatars.githubusercontent.com/u/7572843?v=4",
      "profile": "https://github.com/FelipeCRamos",
      "contributions": [
        "code"
      ]
    },
    {
      "login": "frbor",
      "name": "Fredrik Borg",
      "avatar_url": "https://avatars.githubusercontent.com/u/2320183?v=4",
      "profile": "https://github.com/frbor",
      "contributions": [
        "code"
      ]
    },
    {
      "login": "gavsim",
      "name": "Gavin Sim",
      "avatar_url": "https://avatars.githubusercontent.com/u/812273?v=4",
      "profile": "http://www.gavinsim.co.uk/",
      "contributions": [
        "code"
      ]
    },
    {
      "login": "gibfahn",
      "name": "Gibson Fahnestock",
      "avatar_url": "https://avatars.githubusercontent.com/u/15943089?v=4",
      "profile": "https://fahn.co/",
      "contributions": [
        "code"
      ]
    },
    {
      "login": "giovannigiordano",
      "name": "Giovanni Giordano",
      "avatar_url": "https://avatars.githubusercontent.com/u/15145952?v=4",
      "profile": "https://github.com/giovannigiordano",
      "contributions": [
        "code"
      ]
    },
    {
      "login": "qubbit",
      "name": "Gopal Adhikari",
      "avatar_url": "https://avatars.githubusercontent.com/u/1987473?v=4",
      "profile": "https://github.com/qubbit",
      "contributions": [
        "code"
      ]
    },
    {
      "login": "hanh090",
      "name": "Hanh Le",
      "avatar_url": "https://avatars.githubusercontent.com/u/3643657?v=4",
      "profile": "https://github.com/hanh090",
      "contributions": [
        "code"
      ]
    },
    {
      "login": "hedyhli",
      "name": "hedy",
      "avatar_url": "https://avatars.githubusercontent.com/u/50042066?v=4",
      "profile": "https://github.com/hedyhli",
      "contributions": [
        "code"
      ]
    },
    {
      "login": "hendriklammers",
      "name": "Hendrik Lammers",
      "avatar_url": "https://avatars.githubusercontent.com/u/754556?v=4",
      "profile": "https://www.hendriklammers.com/",
      "contributions": [
        "code"
      ]
    },
    {
      "login": "henrybarreto",
      "name": "Henry Barreto",
      "avatar_url": "https://avatars.githubusercontent.com/u/23109089?v=4",
      "profile": "https://github.com/henrybarreto",
      "contributions": [
        "code"
      ]
    },
    {
      "login": "WhyNotHugo",
      "name": "Hugo",
      "avatar_url": "https://avatars.githubusercontent.com/u/730811?v=4",
      "profile": "https://hugo.barrera.io/",
      "contributions": [
        "code"
      ]
    },
    {
      "login": "jackieli-tes",
      "name": "Jackie Li",
      "avatar_url": "https://avatars.githubusercontent.com/u/64778297?v=4",
      "profile": "https://github.com/jackieli-tes",
      "contributions": [
        "code"
      ]
    },
    {
      "login": "MrQubo",
      "name": "Jakub Nowak",
      "avatar_url": "https://avatars.githubusercontent.com/u/16545322?v=4",
      "profile": "https://github.com/MrQubo",
      "contributions": [
        "code"
      ]
    },
    {
      "login": "euoia",
      "name": "James Pickard",
      "avatar_url": "https://avatars.githubusercontent.com/u/1271216?v=4",
      "profile": "https://github.com/euoia",
      "contributions": [
        "code"
      ]
    },
    {
      "login": "jsfaint",
      "name": "Jia Sui",
      "avatar_url": "https://avatars.githubusercontent.com/u/571829?v=4",
      "profile": "https://github.com/jsfaint",
      "contributions": [
        "code"
      ]
    },
    {
      "login": "expipiplus1",
      "name": "Ellie Hermaszewska",
      "avatar_url": "https://avatars.githubusercontent.com/u/857308?v=4",
      "profile": "https://github.com/expipiplus1",
      "contributions": [
        "code"
      ]
    },
    {
      "login": "cincodenada",
      "name": "Joel Bradshaw",
      "avatar_url": "https://avatars.githubusercontent.com/u/479715?v=4",
      "profile": "https://cincodenada.com/",
      "contributions": [
        "code"
      ]
    },
    {
      "login": "irizwaririz",
      "name": "John Carlo Roberto",
      "avatar_url": "https://avatars.githubusercontent.com/u/10111643?v=4",
      "profile": "https://github.com/irizwaririz",
      "contributions": [
        "code"
      ]
    },
    {
      "login": "Jomik",
      "name": "Jonas Holst Damtoft",
      "avatar_url": "https://avatars.githubusercontent.com/u/699655?v=4",
      "profile": "https://github.com/Jomik",
      "contributions": [
        "code"
      ]
    },
    {
      "login": "jdlehman",
      "name": "Jonathan Lehman",
      "avatar_url": "https://avatars.githubusercontent.com/u/3144695?v=4",
      "profile": "http://inlehmansterms.net/",
      "contributions": [
        "code"
      ]
    },
    {
      "login": "JoosepAlviste",
      "name": "Joosep Alviste",
      "avatar_url": "https://avatars.githubusercontent.com/u/9450943?v=4",
      "profile": "https://joosep.xyz/",
      "contributions": [
        "code"
      ]
    },
    {
      "login": "josa42",
      "name": "Josa Gesell",
      "avatar_url": "https://avatars.githubusercontent.com/u/423234?v=4",
      "profile": "https://github.com/josa42",
      "contributions": [
        "code"
      ]
    },
    {
      "login": "joshuarubin",
      "name": "Joshua Rubin",
      "avatar_url": "https://avatars.githubusercontent.com/u/194275?v=4",
      "profile": "https://jawa.dev/",
      "contributions": [
        "code"
      ]
    },
    {
      "login": "perrin4869",
      "name": "Julian Grinblat",
      "avatar_url": "https://avatars.githubusercontent.com/u/5774716?v=4",
      "profile": "https://github.com/perrin4869",
      "contributions": [
        "code"
      ]
    },
    {
      "login": "valentjn",
      "name": "Julian Valentin",
      "avatar_url": "https://avatars.githubusercontent.com/u/19839841?v=4",
      "profile": "https://valentjn.github.io/",
      "contributions": [
        "code"
      ]
    },
    {
      "login": "KabbAmine",
      "name": "KabbAmine",
      "avatar_url": "https://avatars.githubusercontent.com/u/5658084?v=4",
      "profile": "https://kabbamine.github.io/",
      "contributions": [
        "code"
      ]
    },
    {
      "login": "acro5piano",
      "name": "Kay Gosho",
      "avatar_url": "https://avatars.githubusercontent.com/u/10719495?v=4",
      "profile": "https://moncargo.io/",
      "contributions": [
        "code"
      ]
    },
    {
      "login": "hkennyv",
      "name": "Kenny Huynh",
      "avatar_url": "https://avatars.githubusercontent.com/u/29909203?v=4",
      "profile": "https://kennyvh.com/",
      "contributions": [
        "code"
      ]
    },
    {
      "login": "kevinrambaud",
      "name": "Kevin Rambaud",
      "avatar_url": "https://avatars.githubusercontent.com/u/7501477?v=4",
      "profile": "https://github.com/kevinrambaud",
      "contributions": [
        "code"
      ]
    },
    {
      "login": "kiancross",
      "name": "Kian Cross",
      "avatar_url": "https://avatars.githubusercontent.com/u/11011464?v=4",
      "profile": "https://github.com/kiancross",
      "contributions": [
        "code"
      ]
    },
    {
      "login": "kristijanhusak",
      "name": "Kristijan Husak",
      "avatar_url": "https://avatars.githubusercontent.com/u/1782860?v=4",
      "profile": "https://ko-fi.com/kristijanhusak",
      "contributions": [
        "code"
      ]
    },
    {
      "login": "NullVoxPopuli",
      "name": "NullVoxPopuli",
      "avatar_url": "https://avatars.githubusercontent.com/u/199018?v=4",
      "profile": "https://github.com/NullVoxPopuli",
      "contributions": [
        "code"
      ]
    },
    {
      "login": "lassepe",
      "name": "Lasse Peters",
      "avatar_url": "https://avatars.githubusercontent.com/u/10076790?v=4",
      "profile": "https://github.com/lassepe",
      "contributions": [
        "code"
      ]
    },
    {
      "login": "Linerre",
      "name": "Noel Errenil",
      "avatar_url": "https://avatars.githubusercontent.com/u/49512984?v=4",
      "profile": "https://github.com/Linerre",
      "contributions": [
        "code"
      ]
    },
    {
      "login": "LinArcX",
      "name": "LinArcX",
      "avatar_url": "https://avatars.githubusercontent.com/u/10884422?v=4",
      "profile": "https://github.com/LinArcX",
      "contributions": [
        "code"
      ]
    },
    {
      "login": "liuchengxu",
      "name": "Liu-Cheng Xu",
      "avatar_url": "https://avatars.githubusercontent.com/u/8850248?v=4",
      "profile": "https://paypal.me/liuchengxu",
      "contributions": [
        "code"
      ]
    },
    {
      "login": "foxtrot",
      "name": "Marc",
      "avatar_url": "https://avatars.githubusercontent.com/u/4153572?v=4",
      "profile": "https://malloc.me/",
      "contributions": [
        "code"
      ]
    },
    {
      "login": "mgaw",
      "name": "Marius Gawrisch",
      "avatar_url": "https://avatars.githubusercontent.com/u/2177016?v=4",
      "profile": "https://github.com/mgaw",
      "contributions": [
        "code"
      ]
    },
    {
      "login": "mhintz",
      "name": "Mark Hintz",
      "avatar_url": "https://avatars.githubusercontent.com/u/2789742?v=4",
      "profile": "http://www.markhz.com/",
      "contributions": [
        "code"
      ]
    },
    {
      "login": "MatElGran",
      "name": "Mathieu Le Tiec",
      "avatar_url": "https://avatars.githubusercontent.com/u/1052778?v=4",
      "profile": "https://github.com/MatElGran",
      "contributions": [
        "code"
      ]
    },
    {
      "login": "matt-fff",
      "name": "Matt White",
      "avatar_url": "https://avatars.githubusercontent.com/u/8656127?v=4",
      "profile": "https://matt-w.net/",
      "contributions": [
        "code"
      ]
    },
    {
      "login": "ml-evs",
      "name": "Matthew Evans",
      "avatar_url": "https://avatars.githubusercontent.com/u/7916000?v=4",
      "profile": "https://github.com/ml-evs",
      "contributions": [
        "code"
      ]
    },
    {
      "login": "Me1onRind",
      "name": "Me1onRind",
      "avatar_url": "https://avatars.githubusercontent.com/u/19531270?v=4",
      "profile": "https://github.com/Me1onRind",
      "contributions": [
        "code"
      ]
    },
    {
      "login": "Qyriad",
      "name": "Qyriad",
      "avatar_url": "https://avatars.githubusercontent.com/u/1542224?v=4",
      "profile": "https://github.com/Qyriad",
      "contributions": [
        "code"
      ]
    },
    {
      "login": "leonardssh",
      "name": "Narcis B.",
      "avatar_url": "https://avatars.githubusercontent.com/u/35312043?v=4",
      "profile": "https://leo.is-a.dev/",
      "contributions": [
        "code"
      ]
    },
    {
      "login": "Neur1n",
      "name": "Neur1n",
      "avatar_url": "https://avatars.githubusercontent.com/u/17579247?v=4",
      "profile": "https://github.com/Neur1n",
      "contributions": [
        "code"
      ]
    },
    {
      "login": "nicoder",
      "name": "Nicolas Dermine",
      "avatar_url": "https://avatars.githubusercontent.com/u/365210?v=4",
      "profile": "https://github.com/nicoder",
      "contributions": [
        "code"
      ]
    },
    {
      "login": "NoahTheDuke",
      "name": "Noah",
      "avatar_url": "https://avatars.githubusercontent.com/u/603677?v=4",
      "profile": "https://github.com/NoahTheDuke",
      "contributions": [
        "code"
      ]
    },
    {
      "login": "IndexXuan",
      "name": "PENG Rui",
      "avatar_url": "https://avatars.githubusercontent.com/u/6322673?v=4",
      "profile": "https://github.com/IndexXuan",
      "contributions": [
        "code"
      ]
    },
    {
      "login": "paco0x",
      "name": "Paco",
      "avatar_url": "https://avatars.githubusercontent.com/u/6123425?v=4",
      "profile": "https://liaoph.com/",
      "contributions": [
        "code"
      ]
    },
    {
      "login": "peng1999",
      "name": "Peng Guanwen",
      "avatar_url": "https://avatars.githubusercontent.com/u/12483662?v=4",
      "profile": "https://github.com/peng1999",
      "contributions": [
        "code"
      ]
    },
    {
      "login": "ilAYAli",
      "name": "Petter Wahlman",
      "avatar_url": "https://avatars.githubusercontent.com/u/1106732?v=4",
      "profile": "https://www.twitter.com/badeip",
      "contributions": [
        "code"
      ]
    },
    {
      "login": "pvonmoradi",
      "name": "Pooya Moradi",
      "avatar_url": "https://avatars.githubusercontent.com/u/1058151?v=4",
      "profile": "https://github.com/pvonmoradi",
      "contributions": [
        "code"
      ]
    },
    {
      "login": "QuadeMorrison",
      "name": "Quade Morrison",
      "avatar_url": "https://avatars.githubusercontent.com/u/10917383?v=4",
      "profile": "https://github.com/QuadeMorrison",
      "contributions": [
        "code"
      ]
    },
    {
      "login": "vogler",
      "name": "Ralf Vogler",
      "avatar_url": "https://avatars.githubusercontent.com/u/493741?v=4",
      "profile": "https://github.com/vogler",
      "contributions": [
        "code"
      ]
    },
    {
      "login": "crccw",
      "name": "Ran Chen",
      "avatar_url": "https://avatars.githubusercontent.com/u/41463?v=4",
      "profile": "https://github.com/crccw",
      "contributions": [
        "code"
      ]
    },
    {
      "login": "bigardone",
      "name": "Ricardo García Vega",
      "avatar_url": "https://avatars.githubusercontent.com/u/1090272?v=4",
      "profile": "https://bigardone.dev/",
      "contributions": [
        "code"
      ]
    },
    {
      "login": "nomasprime",
      "name": "Rick Jones",
      "avatar_url": "https://avatars.githubusercontent.com/u/140855?v=4",
      "profile": "https://github.com/nomasprime",
      "contributions": [
        "code"
      ]
    },
    {
      "login": "rschristian",
      "name": "Ryan Christian",
      "avatar_url": "https://avatars.githubusercontent.com/u/33403762?v=4",
      "profile": "https://github.com/rschristian",
      "contributions": [
        "code"
      ]
    },
    {
      "login": "winterbesos",
      "name": "Salo",
      "avatar_url": "https://avatars.githubusercontent.com/u/4694263?v=4",
      "profile": "http://salo.so/",
      "contributions": [
        "code"
      ]
    },
    {
      "login": "Hazelfire",
      "name": "Sam Nolan",
      "avatar_url": "https://avatars.githubusercontent.com/u/13807753?v=4",
      "profile": "https://github.com/Hazelfire",
      "contributions": [
        "code"
      ]
    },
    {
      "login": "rickysaurav",
      "name": "Saurav",
      "avatar_url": "https://avatars.githubusercontent.com/u/13986039?v=4",
      "profile": "https://github.com/rickysaurav",
      "contributions": [
        "code"
      ]
    },
    {
      "login": "smackesey",
      "name": "Sean Mackesey",
      "avatar_url": "https://avatars.githubusercontent.com/u/1531373?v=4",
      "profile": "https://github.com/smackesey",
      "contributions": [
        "code"
      ]
    },
    {
      "login": "sheeldotme",
      "name": "Sheel Patel",
      "avatar_url": "https://avatars.githubusercontent.com/u/6991406?v=4",
      "profile": "https://github.com/sheeldotme",
      "contributions": [
        "code"
      ]
    },
    {
      "login": "solomonwzs",
      "name": "Solomon Ng",
      "avatar_url": "https://avatars.githubusercontent.com/u/907942?v=4",
      "profile": "https://github.com/solomonwzs",
      "contributions": [
        "code"
      ]
    },
    {
      "login": "kadimisetty",
      "name": "Sri Kadimisetty",
      "avatar_url": "https://avatars.githubusercontent.com/u/535947?v=4",
      "profile": "https://github.com/kadimisetty",
      "contributions": [
        "code"
      ]
    },
    {
      "login": "stephenprater",
      "name": "Stephen Prater",
      "avatar_url": "https://avatars.githubusercontent.com/u/149870?v=4",
      "profile": "https://github.com/stephenprater",
      "contributions": [
        "code"
      ]
    },
    {
      "login": "kibs",
      "name": "Sune Kibsgaard",
      "avatar_url": "https://avatars.githubusercontent.com/u/14085?v=4",
      "profile": "https://kibs.dk/",
      "contributions": [
        "code"
      ]
    },
    {
      "login": "Aquaakuma",
      "name": "Aquaakuma",
      "avatar_url": "https://avatars.githubusercontent.com/u/31891793?v=4",
      "profile": "https://github.com/Aquaakuma",
      "contributions": [
        "code"
      ]
    },
    {
      "login": "coil398",
      "name": "Takumi Kawase",
      "avatar_url": "https://avatars.githubusercontent.com/u/7694377?v=4",
      "profile": "https://github.com/coil398",
      "contributions": [
        "code"
      ]
    },
    {
      "login": "theblobscp",
      "name": "The Blob SCP",
      "avatar_url": "https://avatars.githubusercontent.com/u/81673375?v=4",
      "profile": "https://github.com/theblobscp",
      "contributions": [
        "code"
      ]
    },
    {
      "login": "przepompownia",
      "name": "Tomasz N",
      "avatar_url": "https://avatars.githubusercontent.com/u/11404453?v=4",
      "profile": "https://github.com/przepompownia",
      "contributions": [
        "code"
      ]
    },
    {
      "login": "gasuketsu",
      "name": "Tomoyuki Harada",
      "avatar_url": "https://avatars.githubusercontent.com/u/15703757?v=4",
      "profile": "https://github.com/gasuketsu",
      "contributions": [
        "code"
      ]
    },
    {
      "login": "tonyfettes",
      "name": "Tony Fettes",
      "avatar_url": "https://avatars.githubusercontent.com/u/29998228?v=4",
      "profile": "https://github.com/tonyfettes",
      "contributions": [
        "code"
      ]
    },
    {
      "login": "tony",
      "name": "Tony Narlock",
      "avatar_url": "https://avatars.githubusercontent.com/u/26336?v=4",
      "profile": "https://www.git-pull.com/",
      "contributions": [
        "code"
      ]
    },
    {
      "login": "wwwjfy",
      "name": "Tony Wang",
      "avatar_url": "https://avatars.githubusercontent.com/u/126527?v=4",
      "profile": "https://blog.wwwjfy.net/",
      "contributions": [
        "code"
      ]
    },
    {
      "login": "Varal7",
      "name": "Victor Quach",
      "avatar_url": "https://avatars.githubusercontent.com/u/8019486?v=4",
      "profile": "https://github.com/Varal7",
      "contributions": [
        "code"
      ]
    },
    {
      "login": "whisperity",
      "name": "Whisperity",
      "avatar_url": "https://avatars.githubusercontent.com/u/1969470?v=4",
      "profile": "https://github.com/whisperity",
      "contributions": [
        "code"
      ]
    },
    {
      "login": "willtrnr",
      "name": "William Turner",
      "avatar_url": "https://avatars.githubusercontent.com/u/1878110?v=4",
      "profile": "https://github.com/willtrnr",
      "contributions": [
        "code"
      ]
    },
    {
      "login": "damnever",
      "name": "Xiaochao Dong",
      "avatar_url": "https://avatars.githubusercontent.com/u/6223594?v=4",
      "profile": "https://drafts.damnever.com/",
      "contributions": [
        "code"
      ]
    },
    {
      "login": "hyhugh",
      "name": "Hugh Hou",
      "avatar_url": "https://avatars.githubusercontent.com/u/16500351?v=4",
      "profile": "https://github.com/hyhugh",
      "contributions": [
        "code"
      ]
    },
    {
      "login": "jackielii",
      "name": "Jackie Li",
      "avatar_url": "https://avatars.githubusercontent.com/u/360983?v=4",
      "profile": "https://github.com/jackielii",
      "contributions": [
        "code"
      ]
    },
    {
      "login": "TheConfuZzledDude",
      "name": "Zachary Freed",
      "avatar_url": "https://avatars.githubusercontent.com/u/3160203?v=4",
      "profile": "https://github.com/TheConfuZzledDude",
      "contributions": [
        "code"
      ]
    },
    {
      "login": "akiyosi",
      "name": "akiyosi",
      "avatar_url": "https://avatars.githubusercontent.com/u/8478977?v=4",
      "profile": "https://github.com/akiyosi",
      "contributions": [
        "code"
      ]
    },
    {
      "login": "alexjg",
      "name": "alexjg",
      "avatar_url": "https://avatars.githubusercontent.com/u/224635?v=4",
      "profile": "https://github.com/alexjg",
      "contributions": [
        "code"
      ]
    },
    {
      "login": "aste4",
      "name": "aste4",
      "avatar_url": "https://avatars.githubusercontent.com/u/47511385?v=4",
      "profile": "https://github.com/aste4",
      "contributions": [
        "code"
      ]
    },
    {
      "login": "clyfish",
      "name": "clyfish",
      "avatar_url": "https://avatars.githubusercontent.com/u/541215?v=4",
      "profile": "https://github.com/clyfish",
      "contributions": [
        "code"
      ]
    },
    {
      "login": "dev7ba",
      "name": "dev7ba",
      "avatar_url": "https://avatars.githubusercontent.com/u/93706552?v=4",
      "profile": "https://github.com/dev7ba",
      "contributions": [
        "code"
      ]
    },
    {
      "login": "diartyz",
      "name": "diartyz",
      "avatar_url": "https://avatars.githubusercontent.com/u/4486152?v=4",
      "profile": "https://github.com/diartyz",
      "contributions": [
        "code"
      ]
    },
    {
      "login": "doza-daniel",
      "name": "doza-daniel",
      "avatar_url": "https://avatars.githubusercontent.com/u/13752683?v=4",
      "profile": "https://github.com/doza-daniel",
      "contributions": [
        "code"
      ]
    },
    {
      "login": "equal-l2",
      "name": "equal-l2",
      "avatar_url": "https://avatars.githubusercontent.com/u/8597717?v=4",
      "profile": "https://github.com/equal-l2",
      "contributions": [
        "code"
      ]
    },
    {
      "login": "FongHou",
      "name": "fong",
      "avatar_url": "https://avatars.githubusercontent.com/u/13973254?v=4",
      "profile": "https://github.com/FongHou",
      "contributions": [
        "code"
      ]
    },
    {
      "login": "hexh250786313",
      "name": "hexh",
      "avatar_url": "https://avatars.githubusercontent.com/u/26080416?v=4",
      "profile": "https://blog.hexuhua.vercel.app/",
      "contributions": [
        "code"
      ]
    },
    {
      "login": "hhiraba",
      "name": "hhiraba",
      "avatar_url": "https://avatars.githubusercontent.com/u/4624806?v=4",
      "profile": "https://github.com/hhiraba",
      "contributions": [
        "code"
      ]
    },
    {
      "login": "ic-768",
      "name": "ic-768",
      "avatar_url": "https://avatars.githubusercontent.com/u/83115125?v=4",
      "profile": "https://github.com/ic-768",
      "contributions": [
        "code"
      ]
    },
    {
      "login": "javiertury",
      "name": "javiertury",
      "avatar_url": "https://avatars.githubusercontent.com/u/1520320?v=4",
      "profile": "https://github.com/javiertury",
      "contributions": [
        "code"
      ]
    },
    {
      "login": "seiyeah78",
      "name": "karasu",
      "avatar_url": "https://avatars.githubusercontent.com/u/6185139?v=4",
      "profile": "https://github.com/seiyeah78",
      "contributions": [
        "code"
      ]
    },
    {
      "login": "kevineato",
      "name": "kevineato",
      "avatar_url": "https://avatars.githubusercontent.com/u/13666221?v=4",
      "profile": "https://github.com/kevineato",
      "contributions": [
        "code"
      ]
    },
    {
      "login": "m4c0",
      "name": "Eduardo Costa",
      "avatar_url": "https://avatars.githubusercontent.com/u/1664510?v=4",
      "profile": "https://github.com/m4c0",
      "contributions": [
        "code"
      ]
    },
    {
      "login": "micchy326",
      "name": "micchy326",
      "avatar_url": "https://avatars.githubusercontent.com/u/23257067?v=4",
      "profile": "https://github.com/micchy326",
      "contributions": [
        "code"
      ]
    },
    {
      "login": "midchildan",
      "name": "midchildan",
      "avatar_url": "https://avatars.githubusercontent.com/u/7343721?v=4",
      "profile": "https://keybase.io/midchildan",
      "contributions": [
        "code"
      ]
    },
    {
      "login": "minefuto",
      "name": "minefuto",
      "avatar_url": "https://avatars.githubusercontent.com/u/46558834?v=4",
      "profile": "https://github.com/minefuto",
      "contributions": [
        "code"
      ]
    },
    {
      "login": "miyanokomiya",
      "name": "miyanokomiya",
      "avatar_url": "https://avatars.githubusercontent.com/u/20733354?v=4",
      "profile": "https://twitter.com/robokomy",
      "contributions": [
        "code"
      ]
    },
    {
      "login": "miyaviee",
      "name": "miyaviee",
      "avatar_url": "https://avatars.githubusercontent.com/u/15247561?v=4",
      "profile": "https://github.com/miyaviee",
      "contributions": [
        "code"
      ]
    },
    {
      "login": "monkoose",
      "name": "monkoose",
      "avatar_url": "https://avatars.githubusercontent.com/u/6261276?v=4",
      "profile": "https://github.com/monkoose",
      "contributions": [
        "code",
        "bug"
      ]
    },
    {
      "login": "mujx",
      "name": "mujx",
      "avatar_url": "https://avatars.githubusercontent.com/u/6430350?v=4",
      "profile": "https://github.com/mujx",
      "contributions": [
        "code"
      ]
    },
    {
      "login": "mvilim",
      "name": "mvilim",
      "avatar_url": "https://avatars.githubusercontent.com/u/40682862?v=4",
      "profile": "https://github.com/mvilim",
      "contributions": [
        "code"
      ]
    },
    {
      "login": "naruaway",
      "name": "naruaway",
      "avatar_url": "https://avatars.githubusercontent.com/u/2931577?v=4",
      "profile": "https://naruaway.com/",
      "contributions": [
        "code"
      ]
    },
    {
      "login": "piersy",
      "name": "piersy",
      "avatar_url": "https://avatars.githubusercontent.com/u/5087847?v=4",
      "profile": "https://github.com/piersy",
      "contributions": [
        "code"
      ]
    },
    {
      "login": "ryantig",
      "name": "ryantig",
      "avatar_url": "https://avatars.githubusercontent.com/u/324810?v=4",
      "profile": "https://github.com/ryantig",
      "contributions": [
        "code"
      ]
    },
    {
      "login": "rydesun",
      "name": "rydesun",
      "avatar_url": "https://avatars.githubusercontent.com/u/19602440?v=4",
      "profile": "https://catcat.cc/",
      "contributions": [
        "code"
      ]
    },
    {
      "login": "sc00ter",
      "name": "sc00ter",
      "avatar_url": "https://avatars.githubusercontent.com/u/1271025?v=4",
      "profile": "https://github.com/sc00ter",
      "contributions": [
        "code"
      ]
    },
    {
      "login": "smhc",
      "name": "smhc",
      "avatar_url": "https://avatars.githubusercontent.com/u/6404304?v=4",
      "profile": "https://github.com/smhc",
      "contributions": [
        "code"
      ]
    },
    {
      "login": "stkaplan",
      "name": "Sam Kaplan",
      "avatar_url": "https://avatars.githubusercontent.com/u/594990?v=4",
      "profile": "https://github.com/stkaplan",
      "contributions": [
        "code"
      ]
    },
    {
      "login": "tasuten",
      "name": "tasuten",
      "avatar_url": "https://avatars.githubusercontent.com/u/1623176?v=4",
      "profile": "https://github.com/tasuten",
      "contributions": [
        "code"
      ]
    },
    {
      "login": "todesking",
      "name": "todesking",
      "avatar_url": "https://avatars.githubusercontent.com/u/112881?v=4",
      "profile": "http://todesking.com/",
      "contributions": [
        "code"
      ]
    },
    {
      "login": "typicode",
      "name": "typicode",
      "avatar_url": "https://avatars.githubusercontent.com/u/5502029?v=4",
      "profile": "https://github.com/typicode",
      "contributions": [
        "code"
      ]
    },
    {
      "login": "LiMingFei56",
      "name": "李鸣飞",
      "avatar_url": "https://avatars.githubusercontent.com/u/8553407?v=4",
      "profile": "https://limingfei56.github.io/",
      "contributions": [
        "code"
      ]
    },
    {
      "login": "eltociear",
      "name": "Ikko Ashimine",
      "avatar_url": "https://avatars.githubusercontent.com/u/22633385?v=4",
      "profile": "https://bandism.net/",
      "contributions": [
        "doc"
      ]
    },
    {
      "login": "rammiah",
      "name": "Rammiah",
      "avatar_url": "https://avatars.githubusercontent.com/u/26727562?v=4",
      "profile": "https://github.com/rammiah",
      "contributions": [
        "bug"
      ]
    },
    {
      "login": "lambdalisue",
      "name": "Alisue",
      "avatar_url": "https://avatars.githubusercontent.com/u/546312?v=4",
      "profile": "https://keybase.io/lambdalisue",
      "contributions": [
        "bug"
      ]
    },
    {
      "login": "bigshans",
      "name": "bigshans",
      "avatar_url": "https://avatars.githubusercontent.com/u/26884666?v=4",
      "profile": "http://bigshans.github.io",
      "contributions": [
        "doc"
      ]
    },
    {
      "login": "rob-3",
      "name": "Robert Boyd III",
      "avatar_url": "https://avatars.githubusercontent.com/u/24816247?v=4",
      "profile": "https://github.com/rob-3",
      "contributions": [
        "bug"
      ]
    },
    {
      "login": "creasty",
      "name": "Yuki Iwanaga",
      "avatar_url": "https://avatars.githubusercontent.com/u/1695538?v=4",
      "profile": "https://creasty.com",
      "contributions": [
        "code"
      ]
    },
    {
      "login": "springhack",
      "name": "SpringHack",
      "avatar_url": "https://avatars.githubusercontent.com/u/2389889?v=4",
      "profile": "https://www.dosk.win/",
      "contributions": [
        "bug"
      ]
    },
    {
      "login": "lmburns",
      "name": "Lucas Burns",
      "avatar_url": "https://avatars.githubusercontent.com/u/44355502?v=4",
      "profile": "http://git.lmburns.com",
      "contributions": [
        "doc"
      ]
    },
    {
      "login": "qiqiboy",
      "name": "qiqiboy",
      "avatar_url": "https://avatars.githubusercontent.com/u/3774036?v=4",
      "profile": "http://qiqi.boy.im",
      "contributions": [
        "code"
      ]
    },
    {
      "login": "timsu92",
      "name": "timsu92",
      "avatar_url": "https://avatars.githubusercontent.com/u/33785401?v=4",
      "profile": "https://github.com/timsu92",
      "contributions": [
        "doc"
      ]
    },
    {
      "login": "sartak",
      "name": "Shawn M Moore",
      "avatar_url": "https://avatars.githubusercontent.com/u/45430?v=4",
      "profile": "https://sartak.org",
      "contributions": [
        "code"
      ]
    },
    {
      "login": "aauren",
      "name": "Aaron U'Ren",
      "avatar_url": "https://avatars.githubusercontent.com/u/1392295?v=4",
      "profile": "https://github.com/aauren",
      "contributions": [
        "bug"
      ]
    },
    {
      "login": "SirCharlieMars",
      "name": "SeniorMars",
      "avatar_url": "https://avatars.githubusercontent.com/u/31679231?v=4",
      "profile": "https://github.com/SirCharlieMars",
      "contributions": [
        "doc"
      ]
    },
    {
      "login": "CollieIsCute",
      "name": "牧羊犬真Q",
      "avatar_url": "https://avatars.githubusercontent.com/u/43088530?v=4",
      "profile": "https://github.com/CollieIsCute",
      "contributions": [
        "doc"
      ]
    },
    {
      "login": "geraldspreer",
      "name": "geraldspreer",
      "avatar_url": "https://avatars.githubusercontent.com/u/1745692?v=4",
      "profile": "http://geraldspreer.com",
      "contributions": [
        "doc"
      ]
    },
    {
      "login": "3ximus",
      "name": "Fabio",
      "avatar_url": "https://avatars.githubusercontent.com/u/9083012?v=4",
      "profile": "http://3ximus.github.io/cv",
      "contributions": [
        "doc"
      ]
    },
    {
      "login": "skysky97",
      "name": "Li Yunting",
      "avatar_url": "https://avatars.githubusercontent.com/u/18086458?v=4",
      "profile": "https://github.com/skysky97",
      "contributions": [
        "bug"
      ]
    },
    {
      "login": "LebJe",
      "name": "Jeff L.",
      "avatar_url": "https://avatars.githubusercontent.com/u/51171427?v=4",
      "profile": "https://github.com/LebJe",
      "contributions": [
        "code"
      ]
    },
    {
      "login": "mcmire",
      "name": "Elliot Winkler",
      "avatar_url": "https://avatars.githubusercontent.com/u/7371?v=4",
      "profile": "https://hachyderm.io/@mcmire",
      "contributions": [
        "code"
      ]
    },
    {
      "login": "asmodeus812",
      "name": "Svetlozar Iliev",
      "avatar_url": "https://avatars.githubusercontent.com/u/15955811?v=4",
      "profile": "http://www.lebstertm.com",
      "contributions": [
        "code"
      ]
    },
    {
      "login": "43081j",
      "name": "James Garbutt",
      "avatar_url": "https://avatars.githubusercontent.com/u/5677153?v=4",
      "profile": "http://43081j.com/",
      "contributions": [
        "code"
      ]
    },
    {
      "login": "Kaiser-Yang",
      "name": "Qingzhou Yue",
      "avatar_url": "https://avatars.githubusercontent.com/u/58209855?v=4",
      "profile": "https://github.com/Kaiser-Yang",
      "contributions": [
        "code"
      ]
    },
    {
      "login": "de-vri-es",
      "name": "Maarten de Vries",
      "avatar_url": "https://avatars.githubusercontent.com/u/786213?v=4",
      "profile": "https://www.linkedin.com/in/de-vries-maarten/",
      "contributions": [
        "code"
      ]
    },
    {
      "login": "A4-Tacks",
      "name": "A4-Tacks",
      "avatar_url": "https://avatars.githubusercontent.com/u/102709083?v=4",
      "profile": "https://github.com/A4-Tacks",
      "contributions": [
        "code"
      ]
    },
    {
      "login": "zhixiao-zhang",
      "name": "forceofsystem",
      "avatar_url": "https://avatars.githubusercontent.com/u/89405463?v=4",
      "profile": "https://github.com/zhixiao-zhang",
      "contributions": [
        "code"
      ]
    },
    {
      "login": "statiolake",
      "name": "lake",
      "avatar_url": "https://avatars.githubusercontent.com/u/20490597?v=4",
      "profile": "https://github.com/statiolake",
      "contributions": [
        "code"
      ]
    },
    {
      "login": "davidosomething",
      "name": "David O'Trakoun",
      "avatar_url": "https://avatars.githubusercontent.com/u/609213?v=4",
      "profile": "https://www.davidosomething.com/",
      "contributions": [
        "doc"
      ]
    },
    {
      "login": "aispeaking",
      "name": "aispeaking",
      "avatar_url": "https://avatars.githubusercontent.com/u/139532597?v=4",
      "profile": "https://github.com/aispeaking",
      "contributions": [
        "code"
      ]
    },
    {
      "login": "cclauss",
      "name": "Christian Clauss",
      "avatar_url": "https://avatars.githubusercontent.com/u/3709715?v=4",
      "profile": "https://github.com/cclauss",
      "contributions": [
        "code"
      ]
    },
    {
      "login": "mehalter",
      "name": "Micah Halter",
      "avatar_url": "https://avatars.githubusercontent.com/u/1591837?v=4",
      "profile": "http://mehalter.com",
      "contributions": [
        "code"
      ]
    },
    {
      "login": "cridemichel",
      "name": "Cristiano De Michele",
      "avatar_url": "https://avatars.githubusercontent.com/u/15322138?v=4",
      "profile": "https://github.com/cridemichel",
      "contributions": [
        "code"
      ]
    },
    {
      "login": "YongJieYongJie",
      "name": "Yong Jie",
      "avatar_url": "https://avatars.githubusercontent.com/u/14101781?v=4",
      "profile": "https://yongjie.codes/",
      "contributions": [
        "code"
      ]
    },
    {
      "login": "hackergrrl",
      "name": "Kira Oakley",
      "avatar_url": "https://avatars.githubusercontent.com/u/489362?v=4",
      "profile": "http://eight45.net",
      "contributions": [
        "doc"
      ]
    },
    {
      "login": "merwan",
      "name": "Merouane Atig",
      "avatar_url": "https://avatars.githubusercontent.com/u/222879?v=4",
      "profile": "https://merwan.github.io",
      "contributions": [
        "doc"
      ]
    },
    {
      "login": "gera2ld",
      "name": "Gerald",
      "avatar_url": "https://avatars.githubusercontent.com/u/3139113?v=4",
      "profile": "https://gera2ld.space/",
      "contributions": [
        "code"
      ]
    },
    {
      "login": "V-Mann-Nick",
      "name": "Nicklas Sedlock",
      "avatar_url": "https://avatars.githubusercontent.com/u/47660390?v=4",
      "profile": "https://nicklas.sedlock.xyz/",
      "contributions": [
        "code"
      ]
    },
    {
      "login": "tcx4c70",
      "name": "Adam Tao",
      "avatar_url": "https://avatars.githubusercontent.com/u/16728230?v=4",
      "profile": "https://github.com/tcx4c70",
      "contributions": [
        "code"
      ]
    },
    {
<<<<<<< HEAD
      "login": "itsf4llofstars",
      "name": "itsf4llofstars",
      "avatar_url": "https://avatars.githubusercontent.com/u/90528743?v=4",
      "profile": "https://github.com/itsf4llofstars",
=======
      "login": "brainwo",
      "name": "Brian Wo",
      "avatar_url": "https://avatars.githubusercontent.com/u/45139213?v=4",
      "profile": "https://github.com/brainwo",
>>>>>>> f87fcf10
      "contributions": [
        "doc"
      ]
    }
  ],
  "contributorsPerLine": 7,
  "skipCi": true,
  "commitType": "docs"
}<|MERGE_RESOLUTION|>--- conflicted
+++ resolved
@@ -2163,17 +2163,19 @@
       ]
     },
     {
-<<<<<<< HEAD
       "login": "itsf4llofstars",
       "name": "itsf4llofstars",
       "avatar_url": "https://avatars.githubusercontent.com/u/90528743?v=4",
       "profile": "https://github.com/itsf4llofstars",
-=======
+      "contributions": [
+        "doc"
+      ]
+    },
+    {
       "login": "brainwo",
       "name": "Brian Wo",
       "avatar_url": "https://avatars.githubusercontent.com/u/45139213?v=4",
       "profile": "https://github.com/brainwo",
->>>>>>> f87fcf10
       "contributions": [
         "doc"
       ]
