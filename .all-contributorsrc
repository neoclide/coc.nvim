--- conflicted
+++ resolved
@@ -2001,14 +2001,15 @@
       ]
     },
     {
-<<<<<<< HEAD
       "login": "A4-Tacks",
       "name": "A4-Tacks",
       "avatar_url": "https://avatars.githubusercontent.com/u/102709083?v=4",
       "profile": "https://github.com/A4-Tacks",
       "contributions": [
         "code"
-=======
+        ]
+    },
+    {
       "login": "zhixiao-zhang",
       "name": "forceofsystem",
       "avatar_url": "https://avatars.githubusercontent.com/u/89405463?v=4",
@@ -2017,7 +2018,7 @@
         "code"
        ]
     },
-{
+    {
       "login": "statiolake",
       "name": "lake",
       "avatar_url": "https://avatars.githubusercontent.com/u/20490597?v=4",
@@ -2033,7 +2034,6 @@
       "profile": "https://www.davidosomething.com/",
       "contributions": [
         "doc"
->>>>>>> d9afe338
       ]
     }
   ],
